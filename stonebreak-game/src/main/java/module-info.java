/**
 * Stonebreak Game Module
 * 3D voxel-based sandbox game with model and texture systems
 */
module stonebreak.game {
    
    // LWJGL for graphics and input
    requires org.lwjgl;
    requires org.lwjgl.opengl;
    requires org.lwjgl.glfw;
    requires org.lwjgl.openal;
    requires org.lwjgl.nanovg;
    requires org.lwjgl.stb;
    
    // Math library
    requires org.joml;
    
    // JSON processing
    requires com.fasterxml.jackson.databind;
    requires com.fasterxml.jackson.core;
    requires com.fasterxml.jackson.annotation;
    requires com.fasterxml.jackson.datatype.jsr310;
    
    // LZ4 compression for binary save system (automatic module)
    requires lz4;
    
    // Java base modules
    requires java.desktop;
    requires java.management;
    requires java.logging;
    
    // Export packages for OpenMason tool access
    exports com.stonebreak.model;
    exports com.stonebreak.textures.atlas;
    exports com.stonebreak.textures.loaders;
    exports com.stonebreak.textures.mobs;
    exports com.stonebreak.textures.utils;
    exports com.stonebreak.textures.validation;
    exports com.stonebreak.blocks;
    exports com.stonebreak.items;
    
    // Open packages for Jackson JSON processing
    opens com.stonebreak.model to com.fasterxml.jackson.databind;
    opens com.stonebreak.textures.atlas to com.fasterxml.jackson.databind;
    opens com.stonebreak.textures.loaders to com.fasterxml.jackson.databind;
    opens com.stonebreak.textures.mobs to com.fasterxml.jackson.databind;
    opens com.stonebreak.textures.utils to com.fasterxml.jackson.databind;
    opens com.stonebreak.textures.validation to com.fasterxml.jackson.databind;
    opens com.stonebreak.blocks to com.fasterxml.jackson.databind;
    opens com.stonebreak.items to com.fasterxml.jackson.databind;
    opens com.stonebreak.mobs.cow to com.fasterxml.jackson.databind;
<<<<<<< HEAD
    opens com.stonebreak.world.save to com.fasterxml.jackson.databind;
=======
    exports com.stonebreak.rendering.models.blocks;
    opens com.stonebreak.rendering.models.blocks to com.fasterxml.jackson.databind;
>>>>>>> 26207b80
}<|MERGE_RESOLUTION|>--- conflicted
+++ resolved
@@ -19,10 +19,6 @@
     requires com.fasterxml.jackson.databind;
     requires com.fasterxml.jackson.core;
     requires com.fasterxml.jackson.annotation;
-    requires com.fasterxml.jackson.datatype.jsr310;
-    
-    // LZ4 compression for binary save system (automatic module)
-    requires lz4;
     
     // Java base modules
     requires java.desktop;
@@ -49,10 +45,6 @@
     opens com.stonebreak.blocks to com.fasterxml.jackson.databind;
     opens com.stonebreak.items to com.fasterxml.jackson.databind;
     opens com.stonebreak.mobs.cow to com.fasterxml.jackson.databind;
-<<<<<<< HEAD
-    opens com.stonebreak.world.save to com.fasterxml.jackson.databind;
-=======
     exports com.stonebreak.rendering.models.blocks;
     opens com.stonebreak.rendering.models.blocks to com.fasterxml.jackson.databind;
->>>>>>> 26207b80
 }