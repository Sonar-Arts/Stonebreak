--- conflicted
+++ resolved
@@ -1,16 +1,6 @@
 package com.stonebreak.world;
 
 import java.util.Map;
-<<<<<<< HEAD
-import java.util.Queue;
-import java.util.Set;
-import java.util.concurrent.ConcurrentHashMap; // Added
-import java.util.concurrent.ConcurrentLinkedQueue;
-import java.util.concurrent.ExecutorService;
-import java.util.concurrent.Executors;
-import java.util.concurrent.TimeUnit;
-=======
->>>>>>> 26207b80
 
 import com.stonebreak.blocks.BlockType;
 import com.stonebreak.core.Game;
@@ -27,79 +17,12 @@
  * Manages the game world and chunks using a modular architecture.
  */
 public class World {
-<<<<<<< HEAD
-      // World settings
-    public static final int CHUNK_SIZE = 16;
-    public static final int WORLD_HEIGHT = 256;
-    public static final int SEA_LEVEL = 64;
-    private static final int RENDER_DISTANCE = 8;
-      // Seed for terrain generation
-    private long seed;
-    private org.joml.Vector3f spawnPosition; // World spawn position
-    private DeterministicRandom deterministicRandom; // New deterministic random for features
-    private NoiseGenerator terrainNoise;
-    private NoiseGenerator temperatureNoise; // For biome determination
-    private NoiseGenerator continentalnessNoise;
-    private final SplineInterpolator terrainSpline;
-    private final Object randomLock = new Object(); // Lock for synchronizing random access
-    
-    // Stores all chunks in the world
-    private final Map<ChunkPosition, Chunk> chunks;
-    
-    // Cache for ChunkPosition objects to reduce allocations
-    private final Map<Long, ChunkPosition> chunkPositionCache = new ConcurrentHashMap<>();
-    private static final int MAX_CHUNK_POSITION_CACHE_SIZE = 10000; // Limit cache size
-    
-    // Tracks which chunks need mesh updates
-    private final ExecutorService chunkBuildExecutor;
-    private final Set<Chunk> chunksToBuildMesh; // Chunks needing their mesh data (re)built
-    private final Queue<Chunk> chunksReadyForGLUpload; // Chunks with mesh data ready for GL upload
-    private final Queue<Chunk> chunksFailedToBuildMesh; // New queue for failed chunks
-    private static final int MAX_FAILED_CHUNK_RETRIES = 3; // Limit retries to prevent infinite loops
-    private final Map<Chunk, Integer> chunkRetryCount = new ConcurrentHashMap<>(); // Track retry attempts
-    private final Queue<Chunk> chunksPendingGpuCleanup = new ConcurrentLinkedQueue<>();
-    
-    // Chunk Manager
-=======
     // Configuration and core systems
     private final WorldConfiguration config;
     private final TerrainGenerationSystem terrainSystem;
->>>>>>> 26207b80
     private final ChunkManager chunkManager;
     private final SnowLayerManager snowLayerManager;
     
-<<<<<<< HEAD
-    // Block drop management
-    private final BlockDropManager blockDropManager;
-    
-    // Loading state management for memory optimization
-    private volatile boolean isWorldLoading = true; // Start as true for initial generation
-    private volatile long worldLoadingStartTime = System.currentTimeMillis();
-
-    public World() {
-        this.seed = System.currentTimeMillis();
-        this.deterministicRandom = new DeterministicRandom(seed);
-        this.terrainNoise = new NoiseGenerator(seed);
-        this.temperatureNoise = new NoiseGenerator(seed + 1); // Use a different seed for temperature
-        this.continentalnessNoise = new NoiseGenerator(seed + 2);
-        this.chunks = new ConcurrentHashMap<>();
-        this.chunkManager = new ChunkManager(this, RENDER_DISTANCE);
-
-        this.terrainSpline = new SplineInterpolator();
-        terrainSpline.addPoint(-1.0, 70);  // Islands (changed from 20 to simulate islands above sea level)
-        terrainSpline.addPoint(-0.8, 20);  // Deep ocean (new point for preserved deep ocean areas)
-        terrainSpline.addPoint(-0.4, 60);  // Approaching coast
-        terrainSpline.addPoint(-0.2, 70);  // Just above sea level
-        terrainSpline.addPoint(0.1, 75);   // Lowlands
-        terrainSpline.addPoint(0.3, 120);  // Mountain foothills
-        terrainSpline.addPoint(0.7, 140);  // Common foothills (new point for enhanced foothill generation)
-        terrainSpline.addPoint(1.0, 200);  // High peaks
-        
-        // Initialize thread pool for chunk mesh building
-        // Use half available processors, minimum 1
-        int numThreads = Math.max(1, Runtime.getRuntime().availableProcessors() / 2);
-        this.chunkBuildExecutor = Executors.newFixedThreadPool(numThreads);
-=======
     // Modular components
     private final WorldChunkStore chunkStore;
     private final ChunkStateManager stateManager;
@@ -114,7 +37,6 @@
     
     public World(WorldConfiguration config) {
         this.config = config;
->>>>>>> 26207b80
         
         long seed = System.currentTimeMillis();
         this.terrainSystem = new TerrainGenerationSystem(seed);
@@ -147,55 +69,8 @@
     public void update(com.stonebreak.rendering.Renderer renderer) {
         meshPipeline.requeueFailedChunks();
         chunkManager.update(Game.getPlayer());
-<<<<<<< HEAD
-
-        // CRITICAL: Proactive memory management with different thresholds for loading vs runtime
-        int loadedChunks = getLoadedChunkCount();
-        
-        if (isWorldLoading) {
-            // During world loading, be more tolerant of chunk accumulation
-            // but still protect against extreme memory usage
-            if (loadedChunks > 1200) { // Much higher threshold during loading
-                System.out.println("LOADING CRITICAL: " + loadedChunks + " chunks during world loading, triggering emergency cleanup");
-                forceUnloadDistantChunks(600); // More aggressive cleanup
-            } else if (loadedChunks > 800) { 
-                System.out.println("LOADING WARNING: " + loadedChunks + " chunks during world loading, light cleanup");
-                forceUnloadDistantChunks(200); // Light cleanup
-            }
-            // Don't do routine cleanup during loading - let initial generation complete
-        } else {
-            // Runtime memory management - original aggressive thresholds
-            if (loadedChunks > 800) { // Critical emergency - extreme chunk overload
-                System.out.println("CRITICAL EMERGENCY: " + loadedChunks + " chunks loaded, triggering massive unloading");
-                forceUnloadDistantChunks(400); // Unload up to 400 chunks
-            } else if (loadedChunks > 500) { // Emergency threshold - well above normal 361 chunk max
-                System.out.println("EMERGENCY: " + loadedChunks + " chunks loaded, triggering emergency unloading");
-                forceUnloadDistantChunks(200); // Unload up to 200 chunks
-            } else if (loadedChunks > 400) { // Warning threshold - above expected maximum
-                // Clean up position cache proactively
-                if (chunkPositionCache.size() > loadedChunks * 2) {
-                    cleanupChunkPositionCache();
-                    System.out.println("WARNING: " + loadedChunks + " chunks loaded, cleaned position cache");
-                }
-                // Force GC on high chunk count (less frequent logging)
-                if (loadedChunks % 50 == 0) {
-                    Game.forceGCAndReport("Proactive GC at " + loadedChunks + " chunks");
-                }
-            }
-        }
-
-        // Process requests to build mesh data (async)
-        processChunkMeshBuildRequests();
-
-        // Apply mesh data to GL objects on the main thread
-        
-        // Process GPU resource cleanups on the main thread
-        // Update block drops
-        blockDropManager.update(Game.getDeltaTime());
-=======
         memoryManager.performMemoryManagement();
         meshPipeline.processChunkMeshBuildRequests(this);
->>>>>>> 26207b80
     }
 
     public void updateMainThread() {
@@ -233,29 +108,9 @@
     /**
      * Gets the chunk at the specified position.
      * If the chunk doesn't exist, it will be generated.
-     * Returns null if chunk generation fails critically.
      */
     public Chunk getChunkAt(int x, int z) {
-<<<<<<< HEAD
-        ChunkPosition position = getCachedChunkPosition(x, z);
-        Chunk chunk = chunks.get(position);
-        
-        if (chunk == null) {
-            try {
-                // Use the new safe method for generation, registration, and queueing
-                chunk = safelyGenerateAndRegisterChunk(x, z);
-            } catch (ChunkGenerationException e) {
-                // Log the detailed error but return null to indicate failure
-                System.err.println("CRITICAL: Failed to generate chunk at (" + x + ", " + z + "): " + e.getMessage());
-                // During world loading, this failure should be detected and handled by loading validation
-                return null;
-            }
-        }
-        
-        return chunk;
-=======
         return chunkStore.getOrCreateChunk(x, z);
->>>>>>> 26207b80
     }
     
     /**
@@ -293,24 +148,7 @@
      * @return true if the block was successfully set, false otherwise (e.g., out of bounds).
      */
     public boolean setBlockAt(int x, int y, int z, BlockType blockType) {
-<<<<<<< HEAD
-        return setBlockAt(x, y, z, blockType, false); // Default to non-player modification
-    }
-    
-    /**
-     * Sets the block type at the specified world position with player modification tracking.
-     * @param x World X coordinate
-     * @param y World Y coordinate  
-     * @param z World Z coordinate
-     * @param blockType The block type to set
-     * @param playerModified True if this modification came from player actions, false for world generation
-     * @return true if the block was successfully set, false otherwise (e.g., out of bounds).
-     */
-    public boolean setBlockAt(int x, int y, int z, BlockType blockType, boolean playerModified) {
-        if (y < 0 || y >= WORLD_HEIGHT) {
-=======
         if (y < 0 || y >= WorldConfiguration.WORLD_HEIGHT) {
->>>>>>> 26207b80
             return false;
         }
         
@@ -319,641 +157,18 @@
         
         Chunk chunk = getChunkAt(chunkX, chunkZ);
         
-<<<<<<< HEAD
-        if (chunk == null) {
-            return false; // Failed to get/create chunk
-        }
-        
-        int localX = Math.floorMod(x, CHUNK_SIZE);
-        int localZ = Math.floorMod(z, CHUNK_SIZE);
-=======
         int localX = Math.floorMod(x, WorldConfiguration.CHUNK_SIZE);
         int localZ = Math.floorMod(z, WorldConfiguration.CHUNK_SIZE);
->>>>>>> 26207b80
-        
-        chunk.setBlock(localX, y, localZ, blockType, playerModified);
+        
+        chunk.setBlock(localX, y, localZ, blockType);
 
         stateManager.markForMeshRebuildWithScheduling(chunk, meshPipeline::scheduleConditionalMeshBuild);
         neighborCoordinator.rebuildNeighborChunksScheduled(chunkX, chunkZ, localX, localZ, meshPipeline::scheduleConditionalMeshBuild);
         
-<<<<<<< HEAD
-        // Also mark neighbors for rebuild if the block was on an edge.
-        Chunk neighbor;
-        if (localX == 0) {
-            neighbor = chunks.get(getCachedChunkPosition(chunkX - 1, chunkZ));
-            if (neighbor != null) {
-                synchronized (neighbor) {
-                    // neighbor.setMeshGenerated(false);
-                    neighbor.setDataReadyForGL(false);
-                    neighbor.setMeshDataGenerationScheduledOrInProgress(false);
-                }
-                conditionallyScheduleMeshBuild(neighbor);
-            }
-        }
-        if (localX == CHUNK_SIZE - 1) {
-            neighbor = chunks.get(getCachedChunkPosition(chunkX + 1, chunkZ));
-            if (neighbor != null) {
-                synchronized (neighbor) {
-                    // neighbor.setMeshGenerated(false);
-                    neighbor.setDataReadyForGL(false);
-                    neighbor.setMeshDataGenerationScheduledOrInProgress(false);
-                }
-                conditionallyScheduleMeshBuild(neighbor);
-            }
-        }
-        if (localZ == 0) {
-            neighbor = chunks.get(getCachedChunkPosition(chunkX, chunkZ - 1));
-            if (neighbor != null) {
-                synchronized (neighbor) {
-                    // neighbor.setMeshGenerated(false);
-                    neighbor.setDataReadyForGL(false);
-                    neighbor.setMeshDataGenerationScheduledOrInProgress(false);
-                }
-                conditionallyScheduleMeshBuild(neighbor);
-            }
-        }
-        if (localZ == CHUNK_SIZE - 1) {
-            neighbor = chunks.get(getCachedChunkPosition(chunkX, chunkZ + 1));
-            if (neighbor != null) {
-                synchronized (neighbor) {
-                    // neighbor.setMeshGenerated(false);
-                    neighbor.setDataReadyForGL(false);
-                    neighbor.setMeshDataGenerationScheduledOrInProgress(false);
-                }
-                conditionallyScheduleMeshBuild(neighbor);
-           }
-       }
-       return true;
-   }
-   
-   /**
-    * Sets the block type at the specified world position, marking it as a player modification.
-    * This should be used for all player-initiated block changes (breaking, placing, etc.)
-    * @param x World X coordinate
-    * @param y World Y coordinate
-    * @param z World Z coordinate
-    * @param blockType The block type to set
-    * @return true if the block was successfully set, false otherwise
-    */
-   public boolean setBlockByPlayer(int x, int y, int z, BlockType blockType) {
-       return setBlockAt(x, y, z, blockType, true);
-   }
-   
-   /**
-     * Generates only the bare terrain for a new chunk (no features like ores or trees).
-     * Uses chunk.setBlock() for local block placement.
-     */
-    private Chunk generateBareChunk(int chunkX, int chunkZ) {
-        updateLoadingProgress("Generating Base Terrain Shape");
-        Chunk chunk = new Chunk(chunkX, chunkZ);
-        
-        // Generate terrain
-        for (int x = 0; x < CHUNK_SIZE; x++) {
-            for (int z = 0; z < CHUNK_SIZE; z++) {
-                // Calculate absolute world coordinates
-                int worldX = chunkX * CHUNK_SIZE + x;
-                int worldZ = chunkZ * CHUNK_SIZE + z;
-                
-                // Generate height map using noise
-                int height = generateTerrainHeight(worldX, worldZ);
-                
-                // Update progress for biome determination
-                if (x == 0 && z == 0) {
-                    updateLoadingProgress("Determining Biomes");
-                }
-                BiomeType biome = getBiomeType(worldX, worldZ);
-                
-                // Generate blocks based on height and biome
-                if (x == 8 && z == 8) { // Update progress mid-chunk
-                    updateLoadingProgress("Applying Biome Materials");
-                }
-                for (int y = 0; y < WORLD_HEIGHT; y++) {
-                    BlockType blockType;
-                    
-                    if (y == 0) {
-                        blockType = BlockType.BEDROCK;
-                    } else if (y < height - 4) {
-                        // Deeper layers - biome can influence stone type
-                        if (biome == BiomeType.RED_SAND_DESERT && y < height - 10 && 
-                            deterministicRandom.shouldGenerate3D(worldX, y, worldZ, "magma", 0.6f)) {
-                            blockType = BlockType.MAGMA; // More magma deeper in volcanic areas
-                        } else {
-                            blockType = BlockType.STONE;
-                        }                    } else if (y < height - 1) {
-                        // Sub-surface layer
-                        blockType = (biome != null) ? switch (biome) {
-                            case RED_SAND_DESERT -> BlockType.RED_SANDSTONE;
-                            case DESERT -> BlockType.SANDSTONE;
-                            case PLAINS -> BlockType.DIRT;
-                            case SNOWY_PLAINS -> BlockType.DIRT;
-                            default -> BlockType.DIRT;
-                        } : BlockType.DIRT;                    } else if (y < height) {
-                        // Top layer
-                        blockType = (biome != null) ? switch (biome) {
-                            case DESERT -> BlockType.SAND;
-                            case RED_SAND_DESERT -> BlockType.RED_SAND;
-                            case PLAINS -> BlockType.GRASS;
-                            case SNOWY_PLAINS -> BlockType.SNOWY_DIRT;
-                            default -> BlockType.DIRT; // Default case to handle any new biome types
-                        } : BlockType.DIRT;
-                    } else if (y < SEA_LEVEL) { // Water level
-                        // No water in volcanic biomes above a certain height
-                        if (biome == BiomeType.RED_SAND_DESERT && height > SEA_LEVEL) {
-                             blockType = BlockType.AIR;
-                        } else {
-                            blockType = BlockType.WATER;
-                        }
-                    } else {
-                        blockType = BlockType.AIR;
-                    }
-                    chunk.setBlock(x, y, z, blockType); // Local placement
-                }
-                // Trees and other features will be generated in populateChunkWithFeatures
-            }
-        }
-        chunk.setFeaturesPopulated(false); // Explicitly mark as not populated
-        return chunk;
-    }
-
-    /**
-     * Populates an existing chunk with features like ores and trees.
-     * Uses this.setBlockAt() for global block placement.
-     */
-    private void populateChunkWithFeatures(Chunk chunk) {
-        if (chunk == null || chunk.areFeaturesPopulated()) {
-            return; // Already populated or null chunk
-        }
-
-        updateLoadingProgress("Adding Surface Decorations & Details");
-        
-        int chunkX = chunk.getChunkX();
-        int chunkZ = chunk.getChunkZ();
-
-        for (int x = 0; x < CHUNK_SIZE; x++) {
-            for (int z = 0; z < CHUNK_SIZE; z++) {
-                int worldX = chunkX * CHUNK_SIZE + x;
-                int worldZ = chunkZ * CHUNK_SIZE + z;
-
-                // Determine surface height for this column *within this chunk*
-                // This height is relative to the chunk's own blocks, not a fresh noise query
-                int surfaceHeight = 0;
-                for (int yScan = WORLD_HEIGHT - 1; yScan >= 0; yScan--) {
-                    if (chunk.getBlock(x, yScan, z) != BlockType.AIR) {
-                        surfaceHeight = yScan + 1; // surfaceHeight is the first AIR block *above* solid ground, or top of solid ground
-                        break;
-                    }
-                }
-                 if (surfaceHeight == 0 && chunk.getBlock(x,0,z) != BlockType.AIR) { // Edge case: column is solid to y=0
-                    surfaceHeight = 1; // Place features starting at y=1 if ground is at y=0
-                }
-                
-                BiomeType biome = getBiomeType(worldX, worldZ);
-
-                // Generate Ores & Biome Specific Features
-                for (int y = 1; y < surfaceHeight -1; y++) { // Iterate up to just below surface
-                    BlockType currentBlock = chunk.getBlock(x, y, z);
-                    BlockType oreType = null;
-
-                    if (currentBlock == BlockType.STONE) {
-                        // Use deterministic generation based on 3D world coordinates
-                        if (deterministicRandom.shouldGenerate3D(worldX, y, worldZ, "coal_ore", 0.015f)) {
-                            oreType = BlockType.COAL_ORE;
-                        } else if (deterministicRandom.shouldGenerate3D(worldX, y, worldZ, "iron_ore", 0.008f) && y < 50) {
-                            oreType = BlockType.IRON_ORE;
-                        }
-                    } else if (biome == BiomeType.RED_SAND_DESERT && (currentBlock == BlockType.RED_SAND || currentBlock == BlockType.STONE || currentBlock == BlockType.MAGMA) && y > 20 && y < surfaceHeight - 5) {
-                        // Crystal generation in Volcanic biomes, embedded in Obsidian, Stone or Magma
-                        if (deterministicRandom.shouldGenerate3D(worldX, y, worldZ, "crystal", 0.02f)) {
-                            oreType = BlockType.CRYSTAL;
-                        }
-                    }
-                    
-                    if (oreType != null) {
-                        this.setBlockAt(worldX, y, worldZ, oreType);
-                    }
-                }
-                
-                // Generate Trees (in PLAINS and SNOWY_PLAINS biomes)
-                if (biome == BiomeType.PLAINS) {
-                    if (chunk.getBlock(x, surfaceHeight - 1, z) == BlockType.GRASS) { // Ensure tree spawns on grass
-                        // Use scrambled coordinates to break linear patterns
-                        int scrambledX = scrambleCoordinate(worldX, worldZ, "tree_x");
-                        int scrambledZ = scrambleCoordinate(worldZ, worldX, "tree_z");
-                        if (deterministicRandom.shouldGenerate(scrambledX, scrambledZ, "tree", 0.03f) && surfaceHeight > 64) {
-                            // Determine tree type: 60% regular oak, 40% elm trees
-                            if (deterministicRandom.shouldGenerate(worldX, worldZ, "elm_tree", 0.4f)) {
-                                generateElmTree(chunk, x, surfaceHeight, z);
-                            } else {
-                                generateTree(chunk, x, surfaceHeight, z);
-                            }
-                        }
-                    }
-                } else if (biome == BiomeType.SNOWY_PLAINS) {
-                    if (chunk.getBlock(x, surfaceHeight - 1, z) == BlockType.SNOWY_DIRT) { // Pine trees spawn on snowy dirt
-                        // Use scrambled coordinates to break linear patterns
-                        int scrambledX = scrambleCoordinate(worldX, worldZ, "pine_x");
-                        int scrambledZ = scrambleCoordinate(worldZ, worldX, "pine_z");
-                        if (deterministicRandom.shouldGenerate(scrambledX, scrambledZ, "pine_tree", 0.04f) && surfaceHeight > 64) {
-                            generatePineTree(chunk, x, surfaceHeight, z);
-                        }
-                    }
-                }
-                
-                // Generate Flowers on grass surfaces in PLAINS biome
-                if (biome == BiomeType.PLAINS && surfaceHeight > 64 && surfaceHeight < WORLD_HEIGHT) {
-                    if (chunk.getBlock(x, surfaceHeight - 1, z) == BlockType.GRASS && 
-                        chunk.getBlock(x, surfaceHeight, z) == BlockType.AIR) {
-                        // Use scrambled coordinates to break linear patterns
-                        int scrambledX = scrambleCoordinate(worldX, worldZ, "flower_x");
-                        int scrambledZ = scrambleCoordinate(worldZ, worldX, "flower_z");
-                        if (deterministicRandom.shouldGenerate(scrambledX, scrambledZ, "flower", 0.03f)) {
-                            BlockType flowerType = deterministicRandom.getBoolean(worldX, worldZ, "flower_type") ? BlockType.ROSE : BlockType.DANDELION;
-                            this.setBlockAt(worldX, surfaceHeight, worldZ, flowerType);
-                        }
-                    }
-                }
-                
-                // Generate Ice patches and Snow layers in SNOWY_PLAINS biome
-                if (biome == BiomeType.SNOWY_PLAINS && surfaceHeight > 64 && surfaceHeight < WORLD_HEIGHT) {
-                    if (chunk.getBlock(x, surfaceHeight - 1, z) == BlockType.SNOWY_DIRT && 
-                        chunk.getBlock(x, surfaceHeight, z) == BlockType.AIR) {
-                        
-                        if (deterministicRandom.shouldGenerate(worldX, worldZ, "ice", 0.03f)) { // 3% chance for ice patches
-                            this.setBlockAt(worldX, surfaceHeight, worldZ, BlockType.ICE);
-                        } else if (deterministicRandom.shouldGenerate(worldX, worldZ, "snow_layer", 0.05f)) { // 5% chance for snow layers (not cumulative)
-                            this.setBlockAt(worldX, surfaceHeight, worldZ, BlockType.SNOW);
-                            // Set initial snow layer count (1-3 layers deterministically)
-                            int layers = 1 + deterministicRandom.getInt(worldX, worldZ, "snow_layer_count", 3); // 1, 2, or 3 layers
-                            snowLayerManager.setSnowLayers(worldX, surfaceHeight, worldZ, layers);
-                        }
-                    }
-                }
-                // No trees in DESERT or VOLCANIC biomes by default
-            }
-        }
-        
-        // Spawn cows in PLAINS biome (10% chance per chunk)
-        BiomeType chunkBiome = getBiomeType(chunkX * CHUNK_SIZE + CHUNK_SIZE / 2, chunkZ * CHUNK_SIZE + CHUNK_SIZE / 2);
-        if (chunkBiome == BiomeType.PLAINS) {
-            // Use chunk coordinates for cow spawning determination
-            int chunkCenterX = chunkX * CHUNK_SIZE + CHUNK_SIZE / 2;
-            int chunkCenterZ = chunkZ * CHUNK_SIZE + CHUNK_SIZE / 2;
-            
-            if (deterministicRandom.shouldGenerate(chunkCenterX, chunkCenterZ, "cow_spawn", 0.1f)) {
-                spawnCowsInChunk(chunk);
-            }
-        }
-        
-        chunk.setFeaturesPopulated(true);
-=======
         return true;
->>>>>>> 26207b80
-    }
-    
-    
-<<<<<<< HEAD
-    /**
-     * Generates an elm tree at the specified position.
-     * Elm trees have the characteristic vase shape - wide canopy supported by branching trunk.
-     */
-    private void generateElmTree(Chunk chunk, int x, int y, int z) {
-        int worldXBase = chunk.getWorldX(x);
-        int worldZBase = chunk.getWorldZ(z);
-        int worldYBase = y;
-
-        // Elm trees are larger - trunk is 8-12 blocks, canopy extends to worldYBase+16
-        // Deterministically vary height based on position
-        int trunkHeight = 8 + deterministicRandom.getInt(worldXBase, worldZBase, "elm_trunk_height", 5); // 8-12 blocks tall trunk
-        
-        if (worldYBase + trunkHeight + 6 >= WORLD_HEIGHT) {
-            return; // Tree would exceed world height
-        }
-
-        // Place elm trunk - straight up with some branching at the top
-        for (int dyTrunk = 0; dyTrunk < trunkHeight; dyTrunk++) {
-            if (worldYBase + dyTrunk < WORLD_HEIGHT) {
-                this.setBlockAt(worldXBase, worldYBase + dyTrunk, worldZBase, BlockType.ELM_WOOD_LOG);
-            }
-        }
-        
-        // Add branch structure at top of trunk (characteristic elm branching)
-        // Elm trees branch out near the top, creating the vase shape
-        int branchLevel = worldYBase + trunkHeight - 3; // Start branching 3 blocks from top
-        if (branchLevel + 3 < WORLD_HEIGHT) {
-            // Add horizontal branches for vase shape
-            for (int branchY = branchLevel; branchY < branchLevel + 3; branchY++) {
-                // Create 4 main branches extending outward
-                this.setBlockAt(worldXBase + 1, branchY, worldZBase, BlockType.ELM_WOOD_LOG); // East branch
-                this.setBlockAt(worldXBase - 1, branchY, worldZBase, BlockType.ELM_WOOD_LOG); // West branch
-                this.setBlockAt(worldXBase, branchY, worldZBase + 1, BlockType.ELM_WOOD_LOG); // South branch
-                this.setBlockAt(worldXBase, branchY, worldZBase - 1, BlockType.ELM_WOOD_LOG); // North branch
-                
-                // Add diagonal branches for fuller structure
-                if (branchY == branchLevel + 1) { // Middle level only
-                    this.setBlockAt(worldXBase + 1, branchY, worldZBase + 1, BlockType.ELM_WOOD_LOG);
-                    this.setBlockAt(worldXBase + 1, branchY, worldZBase - 1, BlockType.ELM_WOOD_LOG);
-                    this.setBlockAt(worldXBase - 1, branchY, worldZBase + 1, BlockType.ELM_WOOD_LOG);
-                    this.setBlockAt(worldXBase - 1, branchY, worldZBase - 1, BlockType.ELM_WOOD_LOG);
-                }
-            }
-        }
-
-        // Place elm leaves in characteristic wide, vase-like canopy
-        // Elm trees have very wide canopies - up to 80 feet spread in real life
-        int leafRadius = 4; // Large canopy radius for elm's characteristic wide spread
-        
-        // Bottom leaf layer - fullest and widest (characteristic of elm's umbrella shape)
-        for (int leafLayerYOffset = trunkHeight - 1; leafLayerYOffset <= trunkHeight + 2; leafLayerYOffset++) {
-            int currentLeafWorldY = worldYBase + leafLayerYOffset;
-            if (currentLeafWorldY >= WORLD_HEIGHT) continue;
-
-            for (int dxLeaf = -leafRadius; dxLeaf <= leafRadius; dxLeaf++) {
-                for (int dzLeaf = -leafRadius; dzLeaf <= leafRadius; dzLeaf++) {
-                    // Create the characteristic elm canopy shape - wider at edges, fuller overall
-                    float distFromCenter = (float) Math.sqrt(dxLeaf * dxLeaf + dzLeaf * dzLeaf);
-                    
-                    // Skip only the very far corners for a more natural rounded shape
-                    if (distFromCenter > leafRadius * 0.9f) {
-                        continue;
-                    }
-                    
-                    // Skip center column where trunk/branches are (but only in lower layers)
-                    if (dxLeaf == 0 && dzLeaf == 0 && leafLayerYOffset < trunkHeight + 1) {
-                        continue;
-                    }
-                    
-                    // Add some randomness to leaf placement for more natural look
-                    boolean shouldPlaceLeaf = true;
-                    if (distFromCenter > leafRadius * 0.7f) {
-                        shouldPlaceLeaf = deterministicRandom.getFloat(worldXBase + dxLeaf, worldZBase + dzLeaf, "elm_outer_leaf") > 0.3f; // 70% chance for outer leaves
-                    }
-                    
-                    if (shouldPlaceLeaf) {
-                        this.setBlockAt(worldXBase + dxLeaf, currentLeafWorldY, worldZBase + dzLeaf, BlockType.ELM_LEAVES);
-                    }
-                }
-            }
-        }
-
-        // Upper leaf layers - gradually smaller but still maintaining elm's broad canopy
-        for (int leafLayerYOffset = trunkHeight + 3; leafLayerYOffset <= trunkHeight + 5; leafLayerYOffset++) {
-            int currentLeafWorldY = worldYBase + leafLayerYOffset;
-            if (currentLeafWorldY >= WORLD_HEIGHT) continue;
-
-            int upperRadius = 3; // Slightly smaller for upper layers
-            for (int dxLeaf = -upperRadius; dxLeaf <= upperRadius; dxLeaf++) {
-                for (int dzLeaf = -upperRadius; dzLeaf <= upperRadius; dzLeaf++) {
-                    float distFromCenter = (float) Math.sqrt(dxLeaf * dxLeaf + dzLeaf * dzLeaf);
-                    
-                    if (distFromCenter > upperRadius * 0.8f) {
-                        continue;
-                    }
-                    
-                    // Random gaps in upper canopy
-                    boolean shouldPlaceLeaf = deterministicRandom.getFloat(worldXBase + dxLeaf, worldZBase + dzLeaf, "elm_upper_leaf") > 0.2f; // 80% chance
-                    
-                    if (shouldPlaceLeaf) {
-                        this.setBlockAt(worldXBase + dxLeaf, currentLeafWorldY, worldZBase + dzLeaf, BlockType.ELM_LEAVES);
-                    }
-                }
-            }
-        }
-
-        // Top crown - small cluster at very top
-        for (int leafLayerYOffset = trunkHeight + 6; leafLayerYOffset <= trunkHeight + 6; leafLayerYOffset++) {
-            int currentLeafWorldY = worldYBase + leafLayerYOffset;
-            if (currentLeafWorldY >= WORLD_HEIGHT) continue;
-
-            for (int dxLeaf = -1; dxLeaf <= 1; dxLeaf++) {
-                for (int dzLeaf = -1; dzLeaf <= 1; dzLeaf++) {
-                    if (Math.abs(dxLeaf) == 1 && Math.abs(dzLeaf) == 1) continue; // Skip corners
-                    this.setBlockAt(worldXBase + dxLeaf, currentLeafWorldY, worldZBase + dzLeaf, BlockType.ELM_LEAVES);
-                }
-            }
-        }
-    }
-    
-    /**
-     * Spawns 1-4 cows in a plains chunk at valid grass locations.
-     */
-    private void spawnCowsInChunk(Chunk chunk) {
-        com.stonebreak.mobs.entities.EntityManager entityManager = Game.getEntityManager();
-        if (entityManager == null) return;
-        
-        int chunkX = chunk.getChunkX();
-        int chunkZ = chunk.getChunkZ();
-        
-        // Determine number of cows to spawn (1-4) deterministically
-        int chunkCenterX = chunkX * CHUNK_SIZE + CHUNK_SIZE / 2;
-        int chunkCenterZ = chunkZ * CHUNK_SIZE + CHUNK_SIZE / 2;
-        int cowCount = 1 + deterministicRandom.getInt(chunkCenterX, chunkCenterZ, "cow_count", 4); // 1, 2, 3, or 4 cows
-        
-        int spawned = 0;
-        int attempts = 0;
-        int maxAttempts = 20; // Limit attempts to prevent infinite loops
-        
-        while (spawned < cowCount && attempts < maxAttempts) {
-            attempts++;
-            
-            // Deterministic position within chunk based on spawn attempt
-            int localX = deterministicRandom.getInt(chunkCenterX, chunkCenterZ, "cow_local_x_" + attempts, CHUNK_SIZE);
-            int localZ = deterministicRandom.getInt(chunkCenterX, chunkCenterZ, "cow_local_z_" + attempts, CHUNK_SIZE);
-            
-            int worldX = chunkX * CHUNK_SIZE + localX;
-            int worldZ = chunkZ * CHUNK_SIZE + localZ;
-            
-            // Find surface height
-            int surfaceY = 0;
-            for (int y = WORLD_HEIGHT - 1; y >= 0; y--) {
-                if (chunk.getBlock(localX, y, localZ) != BlockType.AIR) {
-                    surfaceY = y + 1; // First air block above ground
-                    break;
-                }
-            }
-            
-            // Check if valid spawn location
-            if (isValidCowSpawnLocation(chunk, localX, surfaceY, localZ)) {
-                // Spawn cow at this location
-                org.joml.Vector3f spawnPos = new org.joml.Vector3f(
-                    worldX + 0.5f, // Center of block
-                    surfaceY,
-                    worldZ + 0.5f  // Center of block
-                );
-                
-                // Select deterministic texture variant for world generation cow spawning
-                String[] variants = {"default", "angus", "highland"};
-                int variantIndex = deterministicRandom.getInt(worldX, worldZ, "cow_variant", variants.length);
-                String textureVariant = variants[variantIndex];
-                entityManager.spawnCowWithVariant(spawnPos, textureVariant);
-                spawned++;
-            }
-        }
-    }
-    
-    /**
-     * Checks if the given location is valid for cow spawning.
-     * Requires grass block below, air blocks above, and not in water.
-     */
-    private boolean isValidCowSpawnLocation(Chunk chunk, int localX, int y, int localZ) {
-        // Check bounds
-        if (localX < 0 || localX >= CHUNK_SIZE || localZ < 0 || localZ >= CHUNK_SIZE) {
-            return false;
-        }
-        if (y < 1 || y >= WORLD_HEIGHT - 1) {
-            return false;
-        }
-        
-        // Check ground block (must be grass)
-        BlockType groundBlock = chunk.getBlock(localX, y - 1, localZ);
-        if (groundBlock != BlockType.GRASS) {
-            return false;
-        }
-        
-        // Check spawn space (must be air for cow's height)
-        BlockType spawnBlock = chunk.getBlock(localX, y, localZ);
-        BlockType aboveBlock = chunk.getBlock(localX, y + 1, localZ);
-        
-        return spawnBlock == BlockType.AIR && aboveBlock == BlockType.AIR;
-    }
-    
-/**
-     * Safely generates a new chunk, registers it, and queues it for mesh building.
-     * Handles exceptions during generation/registration and prevents adding null to collections.
-     * Now throws ChunkGenerationException to propagate critical errors up the call stack.
-     */
-    private Chunk safelyGenerateAndRegisterChunk(int chunkX, int chunkZ) throws ChunkGenerationException {
-        ChunkPosition position = getCachedChunkPosition(chunkX, chunkZ);
-        // This check is a safeguard; callers (getChunkAt, getChunksAroundPlayer) 
-        // usually check if the chunk exists before calling a generation path.
-        if (chunks.containsKey(position)) {
-            return chunks.get(position); // Should ideally not happen if callers check first
-        }
-
-        try {
-            // Track chunk allocation
-            MemoryProfiler.getInstance().incrementAllocation("Chunk");
-            
-            Chunk newGeneratedChunk = generateBareChunk(chunkX, chunkZ);
-            
-            if (newGeneratedChunk == null) {
-                // This indicates a problem in generateChunk if it's designed to return null on error
-                // instead of throwing. ConcurrentHashMap cannot store null values.
-                String errorMsg = "CRITICAL: generateBareChunk returned null for position (" + chunkX + ", " + chunkZ + ")";
-                System.err.println(errorMsg);
-                throw new ChunkGenerationException(errorMsg, chunkX, chunkZ);
-            }
-            
-            // Attempt to add the new chunk to the map.
-            // Using putIfAbsent could be an option for stricter concurrency,
-            // but current logic has callers check containsKey first.
-            chunks.put(position, newGeneratedChunk);
-            // Only queue for mesh build if within a certain distance of the player,
-            // or if the player object isn't available yet (e.g. initial generation).
-            // This prevents cascading mesh builds from chunks generated far away
-            // solely for adjacency checks during other chunks' mesh building.
-            boolean shouldQueueForMesh = true; // Default to true
-            Player player = Game.getPlayer();
-            if (player != null) {
-                int playerChunkX = (int) Math.floor(player.getPosition().x / CHUNK_SIZE);
-                int playerChunkZ = (int) Math.floor(player.getPosition().z / CHUNK_SIZE);
-                int distanceToPlayer = Math.max(Math.abs(chunkX - playerChunkX), Math.abs(chunkZ - playerChunkZ));
-
-                // RENDER_DISTANCE + 1 is the zone actively loaded by getChunksAroundPlayer.
-                // Chunks generated beyond this for adjacency checks should not be automatically meshed.
-                if (distanceToPlayer > RENDER_DISTANCE + 1) {
-                    shouldQueueForMesh = false;
-                }
-            }
-
-            if (shouldQueueForMesh) {
-                // Instead of directly adding, use the conditional scheduler
-                // which handles the meshDataGenerationScheduledOrInProgress flag.
-                conditionallyScheduleMeshBuild(newGeneratedChunk);
-            }
-            return newGeneratedChunk;
-        } catch (ChunkGenerationException e) {
-            // Re-throw our custom exception to preserve the error context
-            chunks.remove(position); // Clean up if put happened before another error
-            throw e;
-        } catch (Exception e) {
-            // Catch any other exception from generateChunk or map operations
-            System.err.println("Exception during chunk generation or registration at (" + chunkX + ", " + chunkZ + "): " + e.getMessage());
-            System.err.println("Stack trace: " + java.util.Arrays.toString(e.getStackTrace()));
-            // Ensure the potentially problematic position is not left in an inconsistent state in 'chunks'
-            // if 'put' partially succeeded before an error, though 'put' on CHM is atomic.
-            // If an error occurred, the chunk is not considered successfully registered.
-            chunks.remove(position); // Clean up if put happened before another error
-            
-            // Throw ChunkGenerationException to propagate the error properly
-            throw new ChunkGenerationException("Chunk generation failed: " + e.getMessage(), chunkX, chunkZ, e);
-        }
-    }
-    /**
-     * Scrambles coordinates to break linear generation patterns while maintaining determinism.
-     * Uses a simple hash-based approach tied to the world seed.
-     */
-    private int scrambleCoordinate(int coord, int otherCoord, String feature) {
-        // Create a pseudo-random offset based on world seed, coordinates, and feature
-        long hash = seed;
-        hash = hash * 31L + coord;
-        hash = hash * 31L + otherCoord;
-        hash = hash * 31L + feature.hashCode();
-        
-        // Apply a large pseudo-random offset to break patterns
-        return coord + (int)(hash % 10000);
-    }
-    
-    /**
-     * Generates terrain height for the specified world position.
-     */
-    private int generateTerrainHeight(int x, int z) {
-        float continentalness = continentalnessNoise.noise(x / 800.0f, z / 800.0f);
-        int height = (int) terrainSpline.interpolate(continentalness);
-        return Math.max(1, Math.min(height, WORLD_HEIGHT - 1));
-    }
-    
-    /**
-     * Generates moisture value for determining biomes.
-     */
-    private float generateMoisture(int x, int z) {
-        float nx = x / 200.0f;
-        float nz = z / 200.0f;
-        
-        return terrainNoise.noise(nx + 100, nz + 100) * 0.5f + 0.5f; // Range 0.0 to 1.0
-    }
-    
-    private float generateTemperature(int x, int z) {
-        float nx = x / 300.0f; // Different scale for temperature
-        float nz = z / 300.0f;
-        return temperatureNoise.noise(nx - 50, nz - 50) * 0.5f + 0.5f; // Range 0.0 to 1.0
-    }
-    
-    private BiomeType getBiomeType(int x, int z) {
-        float moisture = generateMoisture(x, z);
-        float temperature = generateTemperature(x, z);
-
-        if (temperature > 0.65f) { // Hot
-            if (moisture < 0.35f) {
-                return BiomeType.DESERT;
-            } else {
-                return BiomeType.RED_SAND_DESERT; // Hot and somewhat moist/varied = Red Sand Desert
-            }
-        } else if (temperature < 0.35f) { // Cold
-            if (moisture > 0.6f) {
-                return BiomeType.SNOWY_PLAINS; // Cold and moist = snowy plains
-            } else {
-                return BiomeType.PLAINS; // Cold but dry = regular plains
-            }
-        } else { // Temperate
-            if (moisture < 0.3f) {
-                return BiomeType.DESERT; // Temperate but dry = also desert like
-            } else {
-                return BiomeType.PLAINS;
-            }
-        }
-    }
-=======
->>>>>>> 26207b80
+    }
+    
+    
     
     /**
      * Gets the continentalness value at the specified world position.
@@ -963,49 +178,10 @@
     }
     
     /**
-<<<<<<< HEAD
-     * Conditionally schedules a chunk for mesh data building if it's not already
-     * built, being built, or scheduled. Manages the 'meshDataGenerationScheduledOrInProgress' flag.
-     * Now includes enhanced race condition protection.
-     */
-    private void conditionallyScheduleMeshBuild(Chunk chunkToBuild) {
-        if (chunkToBuild == null) {
-            return;
-        }
-
-        synchronized (chunkToBuild) {
-            // Check if already processed or in a queue/state that doesn't require re-scheduling
-            if (chunkToBuild.isMeshGenerated() && chunkToBuild.isDataReadyForGL()) { // Already fully meshed and data applied
-                return;
-            }
-            if (chunkToBuild.isDataReadyForGL() && !chunkToBuild.isMeshGenerated()) { // Data ready for GL, waiting for main thread
-                // This state is handled by applyPendingGLUpdates, no need to re-schedule for mesh data gen.
-                return;
-            }
-            if (chunkToBuild.isMeshDataGenerationScheduledOrInProgress()) { // Already scheduled or worker is on it
-                return;
-            }
-            if (chunksToBuildMesh.contains(chunkToBuild) || chunksReadyForGLUpload.contains(chunkToBuild)) { // Already in one of the queues
-                return;
-            }
-
-            // If we reach here, the chunk needs its mesh data generated.
-            chunkToBuild.setMeshDataGenerationScheduledOrInProgress(true);
-            
-            // Additional safety: ensure thread-safe addition to the concurrent collection
-            boolean addedSuccessfully = chunksToBuildMesh.add(chunkToBuild);
-            if (!addedSuccessfully) {
-                // This shouldn't happen with a Set, but if it does, reset the flag
-                System.err.println("WARNING: Failed to add chunk to mesh build queue (already present?) - resetting flag");
-                chunkToBuild.setMeshDataGenerationScheduledOrInProgress(false);
-            }
-        }
-=======
      * Gets a cached chunk position for coordinate lookup.
      */
     public ChunkPosition getCachedChunkPosition(int x, int z) {
         return chunkStore.getCachedChunkPosition(x, z);
->>>>>>> 26207b80
     }
     
 
@@ -1013,53 +189,8 @@
 
     /**
      * Returns chunks around the specified position within render distance.
-     * Now includes loading state validation to detect critical chunk generation failures.
      */
     public Map<ChunkPosition, Chunk> getChunksAroundPlayer(int playerChunkX, int playerChunkZ) {
-<<<<<<< HEAD
-        Map<ChunkPosition, Chunk> visibleChunks = new HashMap<>();
-        java.util.List<String> failedChunks = new java.util.ArrayList<>();
-        
-        // First pass: Generate all chunks that should be visible
-        // First pass: Ensure chunks within render distance are loaded and populated
-        for (int x = playerChunkX - RENDER_DISTANCE; x <= playerChunkX + RENDER_DISTANCE; x++) {
-            for (int z = playerChunkZ - RENDER_DISTANCE; z <= playerChunkZ + RENDER_DISTANCE; z++) {
-                ChunkPosition position = getCachedChunkPosition(x, z);
-                Chunk chunk = getChunkAt(x, z); // Gets or creates a bare chunk
-
-                if (chunk != null) {
-                    if (!chunk.areFeaturesPopulated()) {
-                        populateChunkWithFeatures(chunk);
-                        // Mark for mesh rebuild as population changes blocks
-                        synchronized (chunk) {
-                            chunk.setDataReadyForGL(false);
-                            chunk.setMeshDataGenerationScheduledOrInProgress(false);
-                        }
-                        conditionallyScheduleMeshBuild(chunk);
-                    }
-                    visibleChunks.put(position, chunk); // Add to visible map
-                } else {
-                    // Critical chunk generation failure - record it for validation
-                    failedChunks.add("(" + x + ", " + z + ")");
-                }
-            }
-        }
-        
-        // Validate critical chunk loading - fail fast if too many chunks failed
-        if (!failedChunks.isEmpty()) {
-            String errorMsg = "CRITICAL: Failed to generate " + failedChunks.size() + " chunks during world loading: " + failedChunks;
-            System.err.println(errorMsg);
-            
-            // If more than 25% of chunks failed, this indicates a serious world loading problem
-            int totalChunks = (RENDER_DISTANCE * 2 + 1) * (RENDER_DISTANCE * 2 + 1);
-            if (failedChunks.size() > totalChunks * 0.25) {
-                System.err.println("FATAL: Too many chunks failed to generate (" + failedChunks.size() + "/" + totalChunks + "). World loading has been compromised.");
-                // Notify loading screen of critical failure
-                Game game = Game.getInstance();
-                if (game != null && game.getLoadingScreen() != null && game.getLoadingScreen().isVisible()) {
-                    game.getLoadingScreen().reportError("Critical world generation failure - too many chunks failed");
-                }
-=======
         Map<ChunkPosition, Chunk> visibleChunks = chunkStore.getChunksInRenderDistance(playerChunkX, playerChunkZ);
         
         // Populate chunks that need features
@@ -1068,7 +199,6 @@
                 terrainSystem.populateChunkWithFeatures(this, chunk, snowLayerManager);
                 stateManager.markChunkForPopulation(chunk);
                 meshPipeline.scheduleConditionalMeshBuild(chunk);
->>>>>>> 26207b80
             }
         }
         
@@ -1128,14 +258,6 @@
         return snowLayerManager;
     }
     
-    
-    /**
-     * Gets the chunk build executor for async operations.
-     * @return The ExecutorService used for chunk mesh building
-     */
-    public java.util.concurrent.ExecutorService getChunkBuildExecutor() {
-        return chunkBuildExecutor;
-    }
     
     /**
      * Gets the snow layer count at a specific position
@@ -1171,267 +293,6 @@
     
     
     
-    
-    /**
-     * Clears world data for switching between worlds without shutting down thread pools.
-     * This preserves the rendering system while clearing chunk data.
-     */
-    public void clearWorldData() {
-        System.out.println("Clearing world data for world switching...");
-        
-        // Clear GPU resources for existing chunks before clearing the map
-        for (Chunk chunk : chunks.values()) {
-            if (chunk != null) {
-                chunk.cleanupGpuResources();
-            }
-        }
-        
-        // Clear all chunk-related maps and queues
-        chunks.clear();
-        chunkPositionCache.clear();
-        chunksToBuildMesh.clear();
-        chunksReadyForGLUpload.clear();
-        chunksFailedToBuildMesh.clear();
-        chunkRetryCount.clear();
-        chunksPendingGpuCleanup.clear();
-        
-        // Reset loading state
-        this.isWorldLoading = true;
-        this.worldLoadingStartTime = System.currentTimeMillis();
-        
-        // Reset any managers
-        if (snowLayerManager != null) {
-            snowLayerManager.clear();
-        }
-        if (blockDropManager != null) {
-            blockDropManager.clearAllDrops();
-        }
-        
-        System.out.println("World data cleared successfully");
-    }
-    
-    /**
-     * Completely resets the world state for switching between different worlds.
-     * This clears all chunks, caches, and reinitializes with a new seed.
-     */
-    public void reset(long newSeed) {
-        System.out.println("Resetting world state with new seed: " + newSeed);
-        
-        // Clear world data without shutting down threads
-        clearWorldData();
-        
-        // Reset world state with new seed
-        this.seed = newSeed;
-        this.deterministicRandom = new DeterministicRandom(newSeed);
-        this.terrainNoise = new NoiseGenerator(newSeed);
-        this.temperatureNoise = new NoiseGenerator(newSeed + 1);
-        this.continentalnessNoise = new NoiseGenerator(newSeed + 2);
-        
-        System.out.println("World state reset completed with seed: " + newSeed);
-    }
-    
-    /**
-     * Sets the seed for world generation and reinitializes the noise generators.
-     * This will affect future chunk generation but won't regenerate existing chunks.
-     * Ensures all deterministic systems use consistent seeds.
-     */
-    public void setSeed(long seed) {
-        System.out.println("Updating world seed from " + this.seed + " to " + seed);
-        
-        this.seed = seed;
-        this.deterministicRandom = new DeterministicRandom(seed);
-        this.terrainNoise = new NoiseGenerator(seed);
-        this.temperatureNoise = new NoiseGenerator(seed + 1); // Offset for temperature variation
-        this.continentalnessNoise = new NoiseGenerator(seed + 2); // Offset for continental variation
-        
-        // Validate seed propagation
-        validateSeedConsistency();
-        
-        System.out.println("World seed successfully updated to: " + seed + " (deterministic generation enabled)");
-    }
-    
-    /**
-     * Validates that all deterministic generation systems use consistent seeds.
-     * This ensures reproducible world generation.
-     */
-    private void validateSeedConsistency() {
-        // Verify all noise generators are initialized
-        if (terrainNoise == null || temperatureNoise == null || continentalnessNoise == null) {
-            System.err.println("WARNING: Some noise generators are null after seed update");
-            return;
-        }
-        
-        if (deterministicRandom == null) {
-            System.err.println("WARNING: DeterministicRandom is null after seed update");
-            return;
-        }
-        
-        // Log seed configuration for debugging
-        System.out.println("Seed consistency validated:");
-        System.out.println("  Main seed: " + seed);
-        System.out.println("  Terrain noise seed: " + seed);
-        System.out.println("  Temperature noise seed: " + (seed + 1));
-        System.out.println("  Continentalness noise seed: " + (seed + 2));
-        System.out.println("  DeterministicRandom initialized: " + (deterministicRandom != null));
-    }
-    
-    /**
-     * Gets the current world seed.
-     */
-    public long getSeed() {
-        return seed;
-    }
-    
-    /**
-     * Sets a chunk at the specified coordinates.
-     * Used by WorldLoader to register loaded chunks.
-     */
-    public void setChunk(int chunkX, int chunkZ, Chunk chunk) {
-        if (chunk == null) {
-            System.err.println("WARNING: Attempted to set null chunk at (" + chunkX + ", " + chunkZ + ")");
-            return;
-        }
-        
-        ChunkPosition position = getCachedChunkPosition(chunkX, chunkZ);
-        chunks.put(position, chunk);
-        
-        // Schedule mesh build for the loaded chunk
-        conditionallyScheduleMeshBuild(chunk);
-        
-        System.out.println("Registered loaded chunk at (" + chunkX + ", " + chunkZ + ")");
-    }
-    
-    /**
-     * Gets all dirty chunks that need to be saved.
-     * Used by the binary save system to determine which chunks to save.
-     * @return List of dirty chunks
-     */
-    public java.util.List<Chunk> getDirtyChunks() {
-        java.util.List<Chunk> dirtyChunks = new java.util.ArrayList<>();
-        
-        // Iterate through all chunks and collect dirty ones
-        for (Chunk chunk : chunks.values()) {
-            if (chunk.isDirty()) {
-                dirtyChunks.add(chunk);
-            }
-        }
-        
-        return dirtyChunks;
-    }
-    
-    /**
-     * Sets the spawn position for this world.
-     * Stores the spawn position for save/load operations.
-     */
-    public void setSpawnPosition(org.joml.Vector3f spawnPosition) {
-        if (spawnPosition != null) {
-            this.spawnPosition = new org.joml.Vector3f(spawnPosition); // Make a copy to avoid external modifications
-            System.out.println("World spawn position set to: " + spawnPosition);
-        }
-    }
-    
-    /**
-     * Gets the current spawn position for this world.
-     * @return The spawn position as a Vector3f, or null if not set
-     */
-    public org.joml.Vector3f getSpawnPosition() {
-        if (spawnPosition != null) {
-            return new org.joml.Vector3f(spawnPosition); // Return a copy to prevent external modifications
-        }
-        return null;
-    }
-    
-    /**
-     * Marks the world as finished loading to switch to runtime memory management.
-     */
-    public void setWorldLoadingComplete() {
-        this.isWorldLoading = false;
-        long loadingTime = System.currentTimeMillis() - worldLoadingStartTime;
-        System.out.println("World loading completed in " + loadingTime + "ms. Switching to runtime memory management.");
-    }
-    
-    /**
-     * Checks if the world is currently in the loading phase.
-     */
-    public boolean isWorldLoading() {
-        return isWorldLoading;
-    }
-    
-    /**
-     * Gets the time when world loading started.
-     */
-    public long getWorldLoadingStartTime() {
-        return worldLoadingStartTime;
-    }
-    
-    /**
-     * Gets all currently loaded chunks. Used by WorldSaver for selective saving.
-     * @return Collection of all loaded chunks
-     */
-    public java.util.Collection<Chunk> getAllLoadedChunks() {
-        return chunks.values();
-    }
-    
-    /**
-     * Validates deterministic generation by testing reproducibility at a sample location.
-     * This can be used to ensure that world generation produces consistent results.
-     */
-    public boolean validateDeterministicGeneration(int testX, int testZ) {
-        if (deterministicRandom == null) {
-            System.err.println("Cannot validate deterministic generation: DeterministicRandom is null");
-            return false;
-        }
-        
-        // Test terrain height generation
-        int height1 = generateTerrainHeight(testX, testZ);
-        int height2 = generateTerrainHeight(testX, testZ);
-        
-        if (height1 != height2) {
-            System.err.println("DETERMINISTIC VALIDATION FAILED: Terrain height inconsistent at (" + 
-                             testX + ", " + testZ + ") - got " + height1 + " and " + height2);
-            return false;
-        }
-        
-        // Test biome generation
-        BiomeType biome1 = getBiomeType(testX, testZ);
-        BiomeType biome2 = getBiomeType(testX, testZ);
-        
-        if (biome1 != biome2) {
-            System.err.println("DETERMINISTIC VALIDATION FAILED: Biome inconsistent at (" + 
-                             testX + ", " + testZ + ") - got " + biome1 + " and " + biome2);
-            return false;
-        }
-        
-        // Test deterministic random feature generation
-        boolean feature1 = deterministicRandom.shouldGenerate(testX, testZ, "validation_test", 0.5f);
-        boolean feature2 = deterministicRandom.shouldGenerate(testX, testZ, "validation_test", 0.5f);
-        
-        if (feature1 != feature2) {
-            System.err.println("DETERMINISTIC VALIDATION FAILED: Feature generation inconsistent at (" + 
-                             testX + ", " + testZ + ") - got " + feature1 + " and " + feature2);
-            return false;
-        }
-        
-        System.out.println("Deterministic generation validation passed at (" + testX + ", " + testZ + ")");
-        return true;
-    }
-    
-    /**
-     * Logs detailed information about the current deterministic generation state.
-     * Useful for debugging world generation issues.
-     */
-    public void logGenerationState() {
-        System.out.println("=== World Deterministic Generation State ===");
-        System.out.println("World seed: " + seed);
-        System.out.println("Loaded chunks: " + chunks.size());
-        System.out.println("Noise generators initialized: " + 
-                          (terrainNoise != null) + "/" + 
-                          (temperatureNoise != null) + "/" + 
-                          (continentalnessNoise != null));
-        System.out.println("DeterministicRandom initialized: " + (deterministicRandom != null));
-        System.out.println("World loading state: " + (isWorldLoading ? "LOADING" : "RUNTIME"));
-        System.out.println("============================================");
-    }
     
     /**
      * Represents a position of a chunk in the world.
