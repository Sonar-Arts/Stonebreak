--- conflicted
+++ resolved
@@ -21,7 +21,7 @@
     private final ChunkMeshBuildingPipeline meshPipeline;
     private Consumer<Chunk> chunkLoadListener;
     private Consumer<Chunk> chunkUnloadListener;
-    
+
     public WorldChunkStore(TerrainGenerationSystem terrainSystem, WorldConfiguration config, ChunkMeshBuildingPipeline meshPipeline) {
         this.chunks = new ConcurrentHashMap<>();
         this.chunkPositionCache = new ConcurrentHashMap<>();
@@ -34,7 +34,7 @@
         this.chunkLoadListener = loadListener;
         this.chunkUnloadListener = unloadListener;
     }
-    
+
     public World.ChunkPosition getCachedChunkPosition(int x, int z) {
         long key = ((long) x << 32) | (z & 0xFFFFFFFFL);
         
@@ -134,7 +134,7 @@
 
         return generatedChunk;
     }
-    
+
     public void ensureChunkExists(int x, int z) {
         getOrCreateChunk(x, z);
     }
@@ -150,7 +150,7 @@
     public Collection<Chunk> getAllChunks() {
         return new ArrayList<>(chunks.values());
     }
-    
+
     public int getLoadedChunkCount() {
         return chunks.size();
     }
@@ -162,23 +162,20 @@
         World.ChunkPosition position = getCachedChunkPosition(x, z);
         chunks.put(position, chunk);
     }
-    
+
     public void unloadChunk(int chunkX, int chunkZ) {
         World.ChunkPosition pos = getCachedChunkPosition(chunkX, chunkZ);
         Chunk chunk = chunks.remove(pos);
 
         if (chunk != null) {
-<<<<<<< HEAD
             if (chunkUnloadListener != null) {
                 chunkUnloadListener.accept(chunk);
             }
-=======
             // Save dirty chunks before unloading to preserve player edits
             if (chunk.isDirty()) {
                 saveChunkOnUnload(chunk);
             }
 
->>>>>>> 1bc7de89
             meshPipeline.removeChunkFromQueues(chunk);
             chunk.cleanupCpuResources();
             meshPipeline.addChunkForGpuCleanup(chunk);
@@ -219,7 +216,7 @@
             throw new RuntimeException("Cannot safely unload chunk with unsaved edits - save system unavailable");
         }
     }
-    
+
     public Map<World.ChunkPosition, Chunk> getChunksInRenderDistance(int playerChunkX, int playerChunkZ) {
         Map<World.ChunkPosition, Chunk> visibleChunks = new HashMap<>();
         int renderDistance = config.getRenderDistance();
@@ -288,7 +285,7 @@
             if (chunkLoadListener != null) {
                 chunkLoadListener.accept(newGeneratedChunk);
             }
-            
+
             if (shouldQueueForMesh(chunkX, chunkZ)) {
                 meshPipeline.scheduleConditionalMeshBuild(newGeneratedChunk);
             }
@@ -326,7 +323,7 @@
         }
         return dirtyChunks;
     }
-    
+
     public void cleanup() {
         for (Chunk chunk : new HashMap<>(chunks).values()) {
             chunk.cleanupGpuResources();
