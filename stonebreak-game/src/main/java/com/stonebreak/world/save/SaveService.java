package com.stonebreak.world.save;

import com.stonebreak.player.Player;
import com.stonebreak.world.World;
import com.stonebreak.world.chunk.Chunk;
import com.stonebreak.world.save.model.ChunkData;
import com.stonebreak.world.save.model.PlayerData;
import com.stonebreak.world.save.model.WorldData;
import com.stonebreak.world.save.repository.FileSaveRepository;
import com.stonebreak.world.save.util.StateConverter;

import java.io.IOException;
import java.util.ArrayList;
import java.util.List;
import java.util.Objects;
import java.util.concurrent.CompletableFuture;
import java.util.concurrent.ExecutorService;
import java.util.concurrent.Executors;
import java.util.concurrent.ScheduledExecutorService;
import java.util.concurrent.ScheduledFuture;
import java.util.concurrent.TimeUnit;
import java.util.concurrent.atomic.AtomicBoolean;

/**
 * Coordinates save/load operations. All disk operations run on a single I/O thread to
 * avoid concurrent writes while snapshots are taken on the calling thread to remain
 * consistent with CCO expectations.
 */
public class SaveService implements AutoCloseable {

    private static final int AUTO_SAVE_INTERVAL_SECONDS = 30;

    private final String worldPath;
    private final FileSaveRepository repository;
    private final ExecutorService ioExecutor;
    private final ScheduledExecutorService autoSaveScheduler;
    private final AtomicBoolean autoSaveInProgress = new AtomicBoolean(false);

    private ScheduledFuture<?> autoSaveTask;
    private volatile WorldData worldData;
    private volatile Player player;
    private volatile World world;
    private volatile long lastAutoSaveTime;

    public SaveService(String worldPath) {
        this.worldPath = Objects.requireNonNull(worldPath, "worldPath");
        this.repository = new FileSaveRepository(worldPath);
        this.ioExecutor = Executors.newSingleThreadExecutor(r -> {
            Thread t = new Thread(r, "Save-IO");
            t.setDaemon(true);
            return t;
        });
        this.autoSaveScheduler = Executors.newSingleThreadScheduledExecutor(r -> {
            Thread t = new Thread(r, "AutoSave");
            t.setDaemon(true);
            return t;
        });
        this.lastAutoSaveTime = System.currentTimeMillis();

        try {
            repository.ensureWorldDirectory();
        } catch (IOException e) {
            throw new RuntimeException("Failed to create world directory: " + worldPath, e);
        }
    }

    public void initialize(WorldData worldData, Player player, World world) {
        this.worldData = worldData;
        this.player = player;
        this.world = world;
    }

    public void startAutoSave() {
        if (autoSaveTask != null) {
            return;
        }
        autoSaveTask = autoSaveScheduler.scheduleAtFixedRate(
            this::performAutoSave,
            AUTO_SAVE_INTERVAL_SECONDS,
            AUTO_SAVE_INTERVAL_SECONDS,
            TimeUnit.SECONDS
        );
        System.out.println("[SAVE] Auto-save started - interval: " + AUTO_SAVE_INTERVAL_SECONDS + "s");
    }

    public void stopAutoSave() {
        if (autoSaveTask != null) {
            autoSaveTask.cancel(false);
            autoSaveTask = null;
            System.out.println("[SAVE] Auto-save stopped");
        }
    }

    public void flushSavesBlocking(String reason) {
        CompletableFuture<Void> future;
        if (worldData != null && player != null && world != null) {
            future = saveAll();
        } else if (world != null) {
            future = saveDirtyChunks();
        } else {
            return;
        }

        try {
            future.get(15, TimeUnit.SECONDS);
            System.out.println("[SAVE] Flush completed (" + reason + ")");
        } catch (Exception e) {
            System.err.println("[SAVE] Flush failed (" + reason + "): " + e.getMessage());
        }
    }

    public CompletableFuture<Void> saveAll() {
        if (worldData == null || player == null || world == null) {
            return CompletableFuture.failedFuture(
                new IllegalStateException("Save service not initialized")
            );
        }

<<<<<<< HEAD
        long startTime = System.currentTimeMillis();

        // Update world data with current play time and world time
        long sessionTime = startTime - lastAutoSaveTime;
        WorldData updatedWorld = worldData.withAddedPlayTime(sessionTime);

        // Capture current world time from TimeOfDay system
        com.stonebreak.core.Game game = com.stonebreak.core.Game.getInstance();
        if (game != null && game.getTimeOfDay() != null) {
            long currentTimeTicks = game.getTimeOfDay().getTicks();
            updatedWorld = updatedWorld.withWorldTime(currentTimeTicks);
        }

        this.worldData = updatedWorld;

        // Convert player to data model
=======
        long now = System.currentTimeMillis();
        long sessionMillis = now - lastAutoSaveTime;
        WorldData updatedWorld = worldData.withAddedPlayTime(sessionMillis);
>>>>>>> b28bb507
        PlayerData playerData = StateConverter.toPlayerData(player, updatedWorld.getWorldName());
        List<ChunkSaveTask> chunkTasks = collectDirtyChunkTasks();

        SaveWork work = new SaveWork(updatedWorld, playerData, chunkTasks, "manual/full");
        return submitSave(work)
            .whenComplete((ignored, throwable) -> {
                if (throwable == null) {
                    lastAutoSaveTime = now;
                    System.out.printf("[SAVE] Complete save finished in %dms%n", System.currentTimeMillis() - now);
                }
            });
    }

    public CompletableFuture<Void> saveDirtyChunks() {
        if (world == null) {
            return CompletableFuture.completedFuture(null);
        }
        List<ChunkSaveTask> chunkTasks = collectDirtyChunkTasks();
        if (chunkTasks.isEmpty()) {
            return CompletableFuture.completedFuture(null);
        }
        return submitSave(new SaveWork(null, null, chunkTasks, "chunks-only"))
            .thenRun(() -> System.out.printf("[SAVE] Saved %d dirty chunks%n", chunkTasks.size()));
    }

    public CompletableFuture<LoadResult> loadWorld() {
        long start = System.currentTimeMillis();
        return CompletableFuture.supplyAsync(() -> {
            try {
                var worldOpt = repository.loadWorld();
                if (worldOpt.isEmpty()) {
                    return new LoadResult(false, "World metadata not found", null, null);
                }
                WorldData data = worldOpt.get();
                var playerOpt = repository.loadPlayer();
                PlayerData playerData = playerOpt.orElse(PlayerData.createDefault(data.getWorldName()));
                System.out.printf("[LOAD] World metadata loaded in %dms%n", System.currentTimeMillis() - start);
                return new LoadResult(true, null, data, playerData);
            } catch (IOException e) {
                System.err.printf("[LOAD] Failed in %dms: %s%n", System.currentTimeMillis() - start, e.getMessage());
                return new LoadResult(false, e.getMessage(), null, null);
            }
        }, ioExecutor);
    }

    public CompletableFuture<Chunk> loadChunk(int chunkX, int chunkZ) {
        return CompletableFuture.supplyAsync(() -> {
            try {
                var dataOpt = repository.loadChunk(chunkX, chunkZ);
                if (dataOpt.isEmpty()) {
                    return null;
                }
                if (world == null) {
                    throw new IllegalStateException("World not initialized");
                }
                return StateConverter.createChunkFromData(dataOpt.get(), world);
            } catch (IOException e) {
                throw new RuntimeException("Failed to load chunk (" + chunkX + "," + chunkZ + ")", e);
            }
        }, ioExecutor);
    }

    public CompletableFuture<Void> saveChunk(Chunk chunk) {
        if (!chunk.getCcoDirtyTracker().checkAndClearDataDirty()) {
            return CompletableFuture.completedFuture(null);
        }
        if (world == null) {
            return CompletableFuture.failedFuture(new IllegalStateException("World not initialized"));
        }
        ChunkData data = StateConverter.toChunkData(chunk, world);
        List<ChunkSaveTask> tasks = List.of(new ChunkSaveTask(chunk, data));
        return submitSave(new SaveWork(null, null, tasks, "single-chunk"));
    }

    public CompletableFuture<Boolean> chunkExists(int chunkX, int chunkZ) {
        return CompletableFuture.supplyAsync(() -> repository.chunkExists(chunkX, chunkZ), ioExecutor);
    }

    public String getWorldPath() {
        return worldPath;
    }

    public WorldData getWorldData() {
        return worldData;
    }

    @Override
    public void close() {
        stopAutoSave();
        flushSavesBlocking("service close");
        autoSaveScheduler.shutdown();
        ioExecutor.shutdown();
        repository.close();
        System.out.println("[SAVE] SaveService closed");
    }

    private List<ChunkSaveTask> collectDirtyChunkTasks() {
        if (world == null) {
            return List.of();
        }
        List<Chunk> dirtyChunks = world.getDirtyChunks();
        if (dirtyChunks.isEmpty()) {
            return List.of();
        }
        List<ChunkSaveTask> tasks = new ArrayList<>(dirtyChunks.size());
        for (Chunk chunk : dirtyChunks) {
            if (!chunk.getCcoDirtyTracker().checkAndClearDataDirty()) {
                continue;
            }
            ChunkData data = StateConverter.toChunkData(chunk, world);
            tasks.add(new ChunkSaveTask(chunk, data));
        }
        return List.copyOf(tasks);
    }

    private CompletableFuture<Void> submitSave(SaveWork work) {
        List<ChunkSaveTask> chunkTasks = work.chunks();
        List<ChunkData> payloads = chunkTasks.stream().map(ChunkSaveTask::data).toList();

        return CompletableFuture.runAsync(() -> {
            try {
                if (work.worldData() != null) {
                    repository.saveWorld(work.worldData());
                }
                if (work.playerData() != null) {
                    repository.savePlayer(work.playerData());
                }
                if (!payloads.isEmpty()) {
                    repository.saveChunks(payloads);
                }
            } catch (IOException e) {
                throw new RuntimeException("Save batch failed (" + work.reason() + ")", e);
            }
        }, ioExecutor).whenComplete((ignored, throwable) -> {
            if (throwable == null) {
                if (work.worldData() != null) {
                    worldData = work.worldData();
                }
            } else {
                chunkTasks.forEach(task -> task.chunk().getCcoDirtyTracker().markDataDirtyOnly());
                System.err.println("[SAVE] Batch failed (" + work.reason() + "): " + throwable.getMessage());
            }
        });
    }

    private void performAutoSave() {
        if (worldData == null || player == null || world == null) {
            return;
        }
        if (!autoSaveInProgress.compareAndSet(false, true)) {
            return;
        }

<<<<<<< HEAD
        long startTime = System.currentTimeMillis();

        // Update world data with current play time and world time
        long sessionTime = startTime - lastAutoSaveTime;
        WorldData updatedWorld = worldData.withAddedPlayTime(sessionTime);

        // Capture current world time from TimeOfDay system
        com.stonebreak.core.Game game = com.stonebreak.core.Game.getInstance();
        if (game != null && game.getTimeOfDay() != null) {
            long currentTimeTicks = game.getTimeOfDay().getTicks();
            updatedWorld = updatedWorld.withWorldTime(currentTimeTicks);
        }

        this.worldData = updatedWorld;

        // Convert player to data model
=======
        long started = System.currentTimeMillis();
        long sessionMillis = started - lastAutoSaveTime;
        WorldData updatedWorld = worldData.withAddedPlayTime(sessionMillis);
>>>>>>> b28bb507
        PlayerData playerData = StateConverter.toPlayerData(player, updatedWorld.getWorldName());
        List<ChunkSaveTask> chunkTasks = collectDirtyChunkTasks();

        submitSave(new SaveWork(updatedWorld, playerData, chunkTasks, "auto"))
            .whenComplete((ignored, throwable) -> {
                autoSaveInProgress.set(false);
                if (throwable == null) {
                    lastAutoSaveTime = started;
                    long duration = System.currentTimeMillis() - started;
                    System.out.printf("[AUTO-SAVE] Completed in %dms (%d chunks)%n", duration, chunkTasks.size());
                    if (duration > 5000) {
                        System.err.printf("[AUTO-SAVE] WARNING: Save took %dms%n", duration);
                    }
                }
            });
    }

    private record ChunkSaveTask(Chunk chunk, ChunkData data) { }

    private record SaveWork(WorldData worldData,
                            PlayerData playerData,
                            List<ChunkSaveTask> chunks,
                            String reason) { }

    public static class LoadResult {
        private final boolean success;
        private final String error;
        private final WorldData worldData;
        private final PlayerData playerData;

        public LoadResult(boolean success, String error, WorldData worldData, PlayerData playerData) {
            this.success = success;
            this.error = error;
            this.worldData = worldData;
            this.playerData = playerData;
        }

        public boolean isSuccess() {
            return success;
        }

        public String getError() {
            return error;
        }

        public WorldData getWorldData() {
            return worldData;
        }

        public PlayerData getPlayerData() {
            return playerData;
        }
    }
}<|MERGE_RESOLUTION|>--- conflicted
+++ resolved
@@ -116,7 +116,9 @@
             );
         }
 
-<<<<<<< HEAD
+        long now = System.currentTimeMillis();
+        long sessionMillis = now - lastAutoSaveTime;
+        WorldData updatedWorld = worldData.withAddedPlayTime(sessionMillis);
         long startTime = System.currentTimeMillis();
 
         // Update world data with current play time and world time
@@ -133,11 +135,6 @@
         this.worldData = updatedWorld;
 
         // Convert player to data model
-=======
-        long now = System.currentTimeMillis();
-        long sessionMillis = now - lastAutoSaveTime;
-        WorldData updatedWorld = worldData.withAddedPlayTime(sessionMillis);
->>>>>>> b28bb507
         PlayerData playerData = StateConverter.toPlayerData(player, updatedWorld.getWorldName());
         List<ChunkSaveTask> chunkTasks = collectDirtyChunkTasks();
 
@@ -291,7 +288,9 @@
             return;
         }
 
-<<<<<<< HEAD
+        long started = System.currentTimeMillis();
+        long sessionMillis = started - lastAutoSaveTime;
+        WorldData updatedWorld = worldData.withAddedPlayTime(sessionMillis);
         long startTime = System.currentTimeMillis();
 
         // Update world data with current play time and world time
@@ -308,11 +307,6 @@
         this.worldData = updatedWorld;
 
         // Convert player to data model
-=======
-        long started = System.currentTimeMillis();
-        long sessionMillis = started - lastAutoSaveTime;
-        WorldData updatedWorld = worldData.withAddedPlayTime(sessionMillis);
->>>>>>> b28bb507
         PlayerData playerData = StateConverter.toPlayerData(player, updatedWorld.getWorldName());
         List<ChunkSaveTask> chunkTasks = collectDirtyChunkTasks();
 
