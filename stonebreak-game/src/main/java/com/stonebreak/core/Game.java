--- conflicted
+++ resolved
@@ -68,15 +68,12 @@
     
     // Entity system components
     private com.stonebreak.mobs.entities.EntityManager entityManager; // Entity management system
-<<<<<<< HEAD
+    private com.stonebreak.mobs.entities.EntitySpawner entitySpawner; // Entity spawning system
+
 
     // Time of day system
     private TimeOfDay timeOfDay; // Day/night cycle system
 
-=======
-    private com.stonebreak.mobs.entities.EntitySpawner entitySpawner; // Entity spawning system
-    
->>>>>>> b28bb507
     // Game state
     private GameState currentState = GameState.MAIN_MENU;
     private GameState previousGameState = GameState.MAIN_MENU; // Added previousGameState
@@ -748,15 +745,14 @@
             entityManager.update(deltaTime);
         }
 
-<<<<<<< HEAD
+        // Update entity spawner (handles continuous spawning and despawning)
+        if (entitySpawner != null) {
+            entitySpawner.update(deltaTime);
+        }
+
         // Update time of day system (advances day/night cycle based on real time)
         if (timeOfDay != null) {
             timeOfDay.update(deltaTime);
-=======
-        // Update entity spawner (handles continuous spawning and despawning)
-        if (entitySpawner != null) {
-            entitySpawner.update(deltaTime);
->>>>>>> b28bb507
         }
     }
     
@@ -853,21 +849,20 @@
     }
 
     /**
-<<<<<<< HEAD
+     * Gets the entity spawner.
+     */
+    public com.stonebreak.mobs.entities.EntitySpawner getEntitySpawner() {
+        return entitySpawner;
+    }
+
+
+    /**
      * Gets the time of day system.
      */
     public static TimeOfDay getTimeOfDay() {
         return getInstance().timeOfDay;
     }
 
-=======
-     * Gets the entity spawner.
-     */
-    public com.stonebreak.mobs.entities.EntitySpawner getEntitySpawner() {
-        return entitySpawner;
-    }
-    
->>>>>>> b28bb507
     /**
      * Toggles the pause menu visibility.
      */
