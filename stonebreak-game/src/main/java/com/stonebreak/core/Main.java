package com.stonebreak.core;

import java.nio.*;

import com.stonebreak.rendering.textures.TextureAtlas;
import com.stonebreak.ui.settingsMenu.SettingsMenu;
import org.lwjgl.*;
import org.lwjgl.glfw.*;
import static org.lwjgl.glfw.Callbacks.*;
import static org.lwjgl.glfw.GLFW.*;
import org.lwjgl.opengl.*;
import static org.lwjgl.opengl.GL11.*;
import static org.lwjgl.opengl.GL15.*;
import static org.lwjgl.opengl.GL20.*;
import static org.lwjgl.opengl.GL30.*;
import org.lwjgl.system.*;
import static org.lwjgl.system.MemoryStack.*;

import com.stonebreak.chat.*;
import com.stonebreak.config.*;
import com.stonebreak.input.*;
import com.stonebreak.player.*;
import com.stonebreak.rendering.*;
import com.stonebreak.textures.atlas.TextureAtlasBuilder;
import com.stonebreak.ui.*;
import com.stonebreak.util.*;
import com.stonebreak.world.*;

/**
 * Main class for the Stonebreak game - a voxel-based sandbox.
 */
public class Main {
    
    // Window handle
    private long window;
    
    // Game settings - loaded from Settings at startup
    private int width;
    private int height;
    private final String title = "Stonebreak";
    private static final int TARGET_FPS = 144;
    private static final long FRAME_TIME_NANOS = (long)(1_000_000_000.0 / TARGET_FPS);
    
    // Game state
    private boolean running = false;
    private boolean firstRender = true;
    
    // Game components
    private World world;
    private Player player;
    private Renderer renderer;
    private InputHandler inputHandler;
    private TextureAtlas textureAtlas; // Added TextureAtlas
    
    // Static references for system-wide access
    private static Main instance;
    
    public static void main(String[] args) {
        new Main().run();
    }
    
    private void run() {
        instance = this; // Set the instance
        System.out.println("Starting Stonebreak with LWJGL " + Version.getVersion());
        
        // Load settings early in initialization
        loadSettings();
        
        try {
            init();
            loop();
        } finally {
            cleanup();
            System.out.println("Stonebreak shutdown complete.");
            System.exit(0);
        }
    }
    
    private void loadSettings() {
        Settings settings = Settings.getInstance();
        this.width = settings.getWindowWidth();
        this.height = settings.getWindowHeight();
        System.out.println("Settings loaded - Window size: " + width + "x" + height);
    }
    
    private void init() {
        // Setup an error callback
        GLFWErrorCallback.createPrint(System.err).set();
        
        // Initialize GLFW
        if (!glfwInit()) {
            throw new IllegalStateException("Unable to initialize GLFW");
        }
          // Configure GLFW
        glfwDefaultWindowHints();
        glfwWindowHint(GLFW_VISIBLE, GLFW_FALSE);
        glfwWindowHint(GLFW_RESIZABLE, GLFW_TRUE);
        
        // Request a compatible profile - this allows OpenGL 3.2 features in case it's available
        // but falls back to compatibility profile if needed
        glfwWindowHint(GLFW_CONTEXT_VERSION_MAJOR, 3);
        glfwWindowHint(GLFW_CONTEXT_VERSION_MINOR, 2);
        glfwWindowHint(GLFW_OPENGL_PROFILE, GLFW_OPENGL_COMPAT_PROFILE);
          // Create the window
        window = glfwCreateWindow(width, height, title, 0, 0);
        if (window == 0) {
            throw new RuntimeException("Failed to create the GLFW window");
        }
          // Setup key callback
        glfwSetKeyCallback(window, (win, key, scancode, action, mods) -> {
            // Pass key events to InputHandler for chat handling
            if (inputHandler != null) {
                inputHandler.handleKeyInput(key, action, mods);
            }
        });
        
        // Setup character callback for chat text input
        glfwSetCharCallback(window, (win, codepoint) -> {
            if (inputHandler != null) {
                inputHandler.handleCharacterInput((char) codepoint);
            }
        });
          // Setup window resize callback
        glfwSetFramebufferSizeCallback(window, (win, w, h) -> {
            this.width = w;
            this.height = h;
            glViewport(0, 0, w, h);
            if (renderer != null) {
                renderer.updateProjectionMatrix(w, h);
            }
            // Update the Game singleton with new dimensions
            Game.getInstance().setWindowDimensions(w, h);
        });
        // Setup mouse button callback
        // This now directly calls InputHandler's processMouseButton method.
        // InputHandler will then decide how to process the click based on game state (paused, inventory open, etc.)
        glfwSetMouseButtonCallback(window, (win, button, action, mods) -> {
            Game game = Game.getInstance();
            if (game != null && game.getState() == GameState.MAIN_MENU) {
                // Handle main menu clicks
                if (button == GLFW_MOUSE_BUTTON_LEFT && action == GLFW_PRESS) {
                    try (org.lwjgl.system.MemoryStack stack = org.lwjgl.system.MemoryStack.stackPush()) {
                        java.nio.DoubleBuffer xpos = stack.mallocDouble(1);
                        java.nio.DoubleBuffer ypos = stack.mallocDouble(1);
                        glfwGetCursorPos(window, xpos, ypos);
                        if (game.getMainMenu() != null) {
                            game.getMainMenu().handleMouseClick(xpos.get(), ypos.get(), width, height);
                        }
                    }
                }
            } else if (game != null && game.getState() == GameState.WORLD_SELECT) {
                // Handle world select screen clicks
                try (org.lwjgl.system.MemoryStack stack = org.lwjgl.system.MemoryStack.stackPush()) {
                    java.nio.DoubleBuffer xpos = stack.mallocDouble(1);
                    java.nio.DoubleBuffer ypos = stack.mallocDouble(1);
                    glfwGetCursorPos(window, xpos, ypos);
                    if (game.getWorldSelectScreen() != null) {
                        if (button == GLFW_MOUSE_BUTTON_LEFT && action == GLFW_PRESS) {
                            game.getWorldSelectScreen().handleMouseClick(xpos.get(), ypos.get(), width, height);
                        } else if (button == GLFW_MOUSE_BUTTON_RIGHT && action == GLFW_PRESS) {
                            game.getWorldSelectScreen().handleMouseRightClick(xpos.get(), ypos.get(), width, height);
                        }
                    }
                }
            } else if (game != null && game.getState() == GameState.SETTINGS) {
                // Handle settings menu clicks
                try (org.lwjgl.system.MemoryStack stack = org.lwjgl.system.MemoryStack.stackPush()) {
                    java.nio.DoubleBuffer xpos = stack.mallocDouble(1);
                    java.nio.DoubleBuffer ypos = stack.mallocDouble(1);
                    glfwGetCursorPos(window, xpos, ypos);
                    if (game.getSettingsMenu() != null) {
                        game.getSettingsMenu().handleMouseClick(xpos.get(), ypos.get(), width, height, button, action);
                    }
                }
            } else if (inputHandler != null) {
                inputHandler.processMouseButton(button, action, mods);
            }
        });
          // Setup cursor position callback
        glfwSetCursorPosCallback(window, (win, xpos, ypos) -> {
            Game game = Game.getInstance();
            
            // Process mouse movement for camera look (if mouse is captured)
            MouseCaptureManager mouseCaptureManager = game.getMouseCaptureManager();
            if (mouseCaptureManager != null) {
                mouseCaptureManager.processMouseMovement(xpos, ypos);
            }
            
            // Update InputHandler for UI interactions (always needed for UI)
            if (inputHandler != null) {
                inputHandler.updateMousePosition((float)xpos, (float)ypos);
            }
            
            // Handle main menu hover events
            if (game.getState() == GameState.MAIN_MENU && game.getMainMenu() != null) {
                game.getMainMenu().handleMouseMove(xpos, ypos, width, height);
            }
<<<<<<< HEAD
            
            // Handle world select screen hover events
            if (game.getState() == GameState.WORLD_SELECT && game.getWorldSelectScreen() != null) {
                game.getWorldSelectScreen().handleMouseMove(xpos, ypos, width, height);
            }
        });
        
        // Setup mouse scroll callback
        glfwSetScrollCallback(window, (win, xoffset, yoffset) -> {
            Game game = Game.getInstance();
            if (game != null) {
                if (game.getState() == GameState.WORLD_SELECT && game.getWorldSelectScreen() != null) {
                    // Route scroll to WorldSelectScreen
                    game.getWorldSelectScreen().handleMouseWheel(yoffset);
                } else if (game.getInputHandler() != null) {
                    // Route scroll to InputHandler for hotbar selection and other game scroll events
                    game.getInputHandler().handleScroll(yoffset);
                }
=======
            // Handle settings menu hover events
            else if (game.getState() == GameState.SETTINGS && game.getSettingsMenu() != null) {
                game.getSettingsMenu().handleMouseMove(xpos, ypos, width, height);
>>>>>>> 26207b80
            }
        });
        
        // Setup window focus callback to handle mouse capture on focus changes
        glfwSetWindowFocusCallback(window, (win, focused) -> {
            Game game = Game.getInstance();
            MouseCaptureManager mouseCaptureManager = game.getMouseCaptureManager();
            if (mouseCaptureManager != null) {
                if (focused) {
                    mouseCaptureManager.updateCaptureState();
                } else {
                    mouseCaptureManager.temporaryRelease();
                }
            }
        });
        
        // Setup window close callback to handle X button clicks
        glfwSetWindowCloseCallback(window, win -> {
            System.out.println("Window close requested - initiating shutdown...");
            running = false;
        });
        
        // Get the thread stack and push a new frame
        try (MemoryStack stack = stackPush()) {
            IntBuffer pWidth = stack.mallocInt(1);
            IntBuffer pHeight = stack.mallocInt(1);
            
            // Get the window size passed to glfwCreateWindow
            glfwGetWindowSize(window, pWidth, pHeight);
            
            // Get the resolution of the primary monitor
            GLFWVidMode vidmode = glfwGetVideoMode(glfwGetPrimaryMonitor());
            
            // Center the window
            if (vidmode != null) {
                glfwSetWindowPos(
                    window,
                    (vidmode.width() - pWidth.get(0)) / 2,
                    (vidmode.height() - pHeight.get(0)) / 2
                );
            } else {
                // Fallback or log error if vidmode is null
                System.err.println("Could not get video mode for primary monitor. Window will not be centered.");
                // Optionally, center based on some default or last known screen size
                // For now, we just don't center it.
            }
        }
          // Make the OpenGL context current
        glfwMakeContextCurrent(window);
        
        // Disable v-sync since we're implementing our own FPS limiter
        glfwSwapInterval(0);
        
        
        // Make the window visible
        glfwShowWindow(window);
        
        // This line is critical for LWJGL's interoperation with GLFW's
        // OpenGL context, or any context that is managed externally.
        // LWJGL detects the context that is current in the current thread,
        // creates the GLCapabilities instance and makes the OpenGL
        // bindings available for use.
        GL.createCapabilities();
        
        // Set up OpenGL state
        glEnable(GL_DEPTH_TEST);
        glDisable(GL_CULL_FACE); // Disable face culling for proper double-sided rendering
        
        // Initialize game components
        initializeGameComponents();
    }
      private void initializeGameComponents() {
          MemoryProfiler profiler = MemoryProfiler.getInstance();
          profiler.takeSnapshot("before_initialization");
          
          // Check if texture atlas needs regeneration
          regenerateAtlasIfNeeded();
          
          // Initialize the renderer with window dimensions
          renderer = new Renderer(width, height);
          profiler.takeSnapshot("after_renderer_init");
          
          // Initialize the input handler
          inputHandler = new InputHandler(window);
          
          // Initialize the world
          world = new World();
          profiler.takeSnapshot("after_world_init");
          
          // Initialize the player
          player = new Player(world);
          
          // Set initial camera position
          player.setPosition(0, 100, 0);
  
          // Initialize TextureAtlas (used by Renderer and potentially UI)
          textureAtlas = renderer.getTextureAtlas(); // Get it from renderer after it's created
  
            // Initialize the Game singleton
          // Pass inputHandler to Game's init method
          Game.getInstance().init(world, player, renderer, textureAtlas, inputHandler, window);
          Game.getInstance().setWindowDimensions(width, height);
          profiler.takeSnapshot("after_game_init");
          
          running = true;
          
          // Log memory usage after initialization
          Game.logDetailedMemoryInfo("Game components initialized");
          
          // Compare memory usage
          profiler.compareSnapshots("before_initialization", "after_game_init");
      }
      @SuppressWarnings("BusyWait")
      private void loop() {
        // Set the clear color
        glClearColor(0.5f, 0.8f, 1.0f, 0.0f);
        
        // Enable depth testing
        glEnable(GL_DEPTH_TEST);
        
        // Run the rendering loop until the user has attempted to close
        // the window or has pressed the ESCAPE key.
        while (!glfwWindowShouldClose(window) && running) {
            // Record the start time of this frame (use nanoseconds for better precision)
            long frameStartTime = System.nanoTime();

            // Prepare InputHandler for new frame (e.g., clear single-frame press states)
            if (inputHandler != null) {
                inputHandler.prepareForNewFrame();
            }
            
            // Poll for window events
            glfwPollEvents();
            
            
            // Update Game singleton (for delta time)
            Game.getInstance().update();
            
            // Display debug info periodically (includes memory usage)
            Game.displayDebugInfo();
              // Handle input based on game state
            Game game = Game.getInstance();
            switch (game.getState()) {
                case MAIN_MENU -> {
                    // Handle main menu input
                    if (game.getMainMenu() != null) {
                        game.getMainMenu().handleInput(window);
                    }
                }
                case WORLD_SELECT -> {
                    // Handle world select screen input
                    if (game.getWorldSelectScreen() != null) {
                        game.getWorldSelectScreen().handleInput(window);
                    }
                }
                case LOADING -> {
                    // Loading screen - no input handling needed
                    // User should wait for world generation to complete
                }
                case SETTINGS -> {
                    // Handle settings menu input
                    if (game.getSettingsMenu() != null) {
                        game.getSettingsMenu().handleInput(window);
                    }
                }
                case PLAYING, PAUSED, WORKBENCH_UI, RECIPE_BOOK_UI -> {
                    // Handle in-game input if not a purely modal UI like MainMenu
                    // Game.update() will also check its internal state for what to update (e.g. player/world if not paused)
                    if (inputHandler != null) {
                        // Pass input to screens that might need it, even if game world is paused
                        if (game.getRecipeBookScreen() != null && game.getRecipeBookScreen().isVisible()) {
                             game.getRecipeBookScreen().handleInput();
                        } else if (game.getWorkbenchScreen() != null && game.getWorkbenchScreen().isVisible()) {
                             game.getWorkbenchScreen().handleInput(inputHandler);
                        } else if (game.getInventoryScreen() != null && game.getInventoryScreen().isVisible()){
                             game.getInventoryScreen().handleMouseInput(width, height); // InventoryScreen has specific mouse handling for drag/drop
                        }
                        // General player input handling (movement, interaction) happens if not paused for UI.
                        // InputHandler's own logic + Game.update() decides if player/world updates proceed.
                        inputHandler.handleInput(player);
                    }
                }
                default -> {
                    // Optional: handle any other states or do nothing
                }
            }
            // Game.update() itself decides what parts of the game state to update (e.g. only player if playing)
            // update(); // Game.getInstance().update() is already called above and handles state-specific updates

            // Render frame
            render();
            
            // Swap the color buffers
            glfwSwapBuffers(window);
            
            // Calculate how long the frame took to process
            long frameEndTime = System.nanoTime();
            long frameTimeNanos = frameEndTime - frameStartTime;
            
            // Sleep if we're running faster than the target FPS
            if (frameTimeNanos < FRAME_TIME_NANOS) {
                try {
                    // Sleep to cap FPS (convert back to milliseconds for Thread.sleep)
                    long sleepTimeNanos = FRAME_TIME_NANOS - frameTimeNanos;
                    long sleepTimeMillis = sleepTimeNanos / 1_000_000;
                    int sleepTimeNanosRemainder = (int)(sleepTimeNanos % 1_000_000);
                    
                    if (sleepTimeMillis > 0) {
                        Thread.sleep(sleepTimeMillis, sleepTimeNanosRemainder);
                    }
                } catch (InterruptedException e) {
                    Thread.currentThread().interrupt();
                    break; // Exit loop if interrupted
                }
            }
        }
    }
    
    private void render() {
        glClear(GL_COLOR_BUFFER_BIT | GL_DEPTH_BUFFER_BIT);
        
        Game game = Game.getInstance();
        Renderer renderer = Game.getRenderer();
        
        switch (game.getState()) {
<<<<<<< HEAD
            case MAIN_MENU -> {
                if (uiRenderer != null && game.getMainMenu() != null) {
                    uiRenderer.beginFrame(width, height, 1.0f);
                    game.getMainMenu().render(width, height);
                    uiRenderer.endFrame();
                }
            }
            case WORLD_SELECT -> {
                // Render world select screen using NanoVG
                if (uiRenderer != null && game.getWorldSelectScreen() != null) {
                    uiRenderer.beginFrame(width, height, 1.0f);
                    game.getWorldSelectScreen().render(width, height);
                    uiRenderer.endFrame();
                }
            }
            case LOADING -> {
                // Render loading screen using NanoVG
                if (uiRenderer != null && game.getLoadingScreen() != null) {
                    uiRenderer.beginFrame(width, height, 1.0f);
                    game.getLoadingScreen().render(width, height);
                    uiRenderer.endFrame();
                }
=======
            case MAIN_MENU -> renderUIState(renderer, game.getMainMenu());
            case LOADING -> renderUIState(renderer, game.getLoadingScreen());
            case SETTINGS -> renderUIState(renderer, game.getSettingsMenu());
            default -> render3DGameState(game, renderer);
        }
        
        renderDebugOverlay(renderer);
    }

    private void renderUIState(Renderer renderer, Object screen) {
        if (renderer == null || screen == null) return;
        
        renderer.beginUIFrame(width, height, 1.0f);
        if (screen instanceof com.stonebreak.ui.MainMenu mainMenu) {
            mainMenu.render(width, height);
        } else if (screen instanceof com.stonebreak.ui.LoadingScreen loadingScreen) {
            loadingScreen.render(width, height);
        } else if (screen instanceof SettingsMenu settingsMenu) {
            settingsMenu.render(width, height);
        }
        renderer.endUIFrame();
    }

    private void render3DGameState(Game game, Renderer renderer) {
        logFirstRender(game);
        
        if (!resetOpenGLState()) return;
        
        render3DWorld(game, renderer);
        renderDeferredElements(game, renderer);
        renderGameUI(game, renderer);
        renderFullscreenMenus(game);
        renderer.renderOverlay(game, width, height);
        renderPauseMenu(game, renderer);
    }

    private void logFirstRender(Game game) {
        if (firstRender) {
            System.out.println("First 3D render after loading - State: " + game.getState());
            firstRender = false;
        }
    }

    private boolean resetOpenGLState() {
        try {
            long currentContext = glfwGetCurrentContext();
            if (currentContext != window) {
                System.err.println("CRITICAL: Wrong OpenGL context - resetting");
                glfwMakeContextCurrent(window);
                GL.createCapabilities();
>>>>>>> 26207b80
            }
            
            if (firstRender) {
                String version = glGetString(GL_VERSION);
                System.out.println("OpenGL Version: " + version);
            }
            
            glUseProgram(0);
            glBindTexture(GL_TEXTURE_2D, 0);
            glBindVertexArray(0);
            glBindBuffer(GL_ARRAY_BUFFER, 0);
            glBindBuffer(GL_ELEMENT_ARRAY_BUFFER, 0);
            
            glDisable(GL_BLEND);
            glDisable(GL_SCISSOR_TEST);
            glDisable(GL_STENCIL_TEST);
            glDisable(GL_CULL_FACE);
            
            while (glGetError() != GL_NO_ERROR) { /* clear */ }
            
            glEnable(GL_DEPTH_TEST);
            glDepthFunc(GL_LESS);
            glDepthMask(true);
            
            int finalError = glGetError();
            if (finalError != GL_NO_ERROR && firstRender) {
                System.err.println("Error after complete state reset: 0x" + Integer.toHexString(finalError));
            }
            
            return true;
        } catch (Exception e) {
            System.err.println("Exception during OpenGL state reset: " + e.getMessage());
            System.err.println("Stack trace: " + java.util.Arrays.toString(e.getStackTrace()));
            return false;
        }
    }

    private void render3DWorld(Game game, Renderer renderer) {
        try {
            renderer.renderWorld(world, player, game.getTotalTimeElapsed());
        } catch (Exception e) {
            logRenderCrash(game, e);
            throw new RuntimeException("Render crash - see crash_log.txt", e);
        }
    }

    private void logRenderCrash(Game game, Exception e) {
        System.err.println("CRITICAL CRASH: Exception in renderWorld() - State: " + game.getState());
        System.err.println("Time: " + java.time.LocalDateTime.now());
        System.err.println("Player pos: " + (player != null ? player.getPosition().x + ", " + player.getPosition().y + ", " + player.getPosition().z : "null"));
        System.err.println("World chunks loaded: " + (world != null ? world.getLoadedChunkCount() : "null"));
        System.err.println("Memory: " + (Runtime.getRuntime().totalMemory() - Runtime.getRuntime().freeMemory()) / 1024 / 1024 + "MB used");
        System.err.println("Exception: " + e.getMessage());
        System.err.println("Stack trace: " + java.util.Arrays.toString(e.getStackTrace()));
        
        try (java.io.FileWriter fw = new java.io.FileWriter("crash_log.txt", true)) {
            fw.write("=== CRASH LOG " + java.time.LocalDateTime.now() + " ===\n");
            fw.write("State: " + game.getState() + "\n");
            fw.write("Player: " + (player != null ? player.getPosition().x + ", " + player.getPosition().y + ", " + player.getPosition().z : "null") + "\n");
            fw.write("Chunks: " + (world != null ? world.getLoadedChunkCount() : "null") + "\n");
            fw.write("Memory: " + (Runtime.getRuntime().totalMemory() - Runtime.getRuntime().freeMemory()) / 1024 / 1024 + "MB\n");
            fw.write("Exception: " + e.getMessage() + "\n");
            fw.write("Stack trace: " + java.util.Arrays.toString(e.getStackTrace()) + "\n\n");
        } catch (java.io.IOException logEx) {
            System.err.println("Failed to write crash log: " + logEx.getMessage());
        }
    }

    private void renderGameUI(Game game, Renderer renderer) {
        if (renderer == null) return;
        
        renderer.beginUIFrame(width, height, 1.0f);
        
        if (game.getState() == GameState.PLAYING || game.getState() == GameState.PAUSED) {
            renderCrosshair(game, renderer);
            renderInventoryAndHotbar(game);
            renderChat(game, renderer);
        }
        
        renderActivePauseMenu(game, renderer);
        renderer.endUIFrame();
    }

    private void renderCrosshair(Game game, Renderer renderer) {
        if (game.getState() == GameState.PLAYING) {
            InventoryScreen inventoryScreen = game.getInventoryScreen();
            if (inventoryScreen == null || !inventoryScreen.isVisible()) {
                renderer.getUIRenderer().renderCrosshair(width, height);
            }
        }
    }

    private void renderInventoryAndHotbar(Game game) {
        InventoryScreen inventoryScreen = game.getInventoryScreen();
        if (inventoryScreen != null) {
            if (inventoryScreen.isVisible()) {
                inventoryScreen.render(width, height);
            } else {
                inventoryScreen.renderHotbar(width, height);
            }
        }
    }

    private void renderChat(Game game, Renderer renderer) {
        ChatSystem chatSystem = game.getChatSystem();
        if (chatSystem != null) {
            renderer.renderChat(chatSystem, width, height);
        }
    }

    private void renderActivePauseMenu(Game game, Renderer renderer) {
        if ((game.getState() == GameState.PLAYING || game.getState() == GameState.PAUSED) 
            && game.getPauseMenu() != null && game.getPauseMenu().isVisible()) {
            game.getPauseMenu().render(renderer.getUIRenderer(), width, height);
        }
    }

    private void renderFullscreenMenus(Game game) {
        if (game.getState() == GameState.RECIPE_BOOK_UI) {
            RecipeBookScreen recipeBookScreen = game.getRecipeBookScreen();
            if (recipeBookScreen != null && recipeBookScreen.isVisible()) {
                recipeBookScreen.render();
            }
        } else if (game.getState() == GameState.WORKBENCH_UI) {
            WorkbenchScreen workbenchScreen = game.getWorkbenchScreen();
            if (workbenchScreen != null && workbenchScreen.isVisible()) {
                workbenchScreen.render();
            }
        }
    }

    private void renderDeferredElements(Game game, Renderer renderer) {
        // No deferred elements to render
    }


    private void renderPauseMenu(Game game, Renderer renderer) {
        PauseMenu pauseMenu = game.getPauseMenu();
        if (pauseMenu != null && pauseMenu.isVisible() && renderer != null) {
            renderer.beginUIFrame(width, height, 1.0f);
            pauseMenu.render(renderer.getUIRenderer(), width, height);
            renderer.endUIFrame();
            renderer.getUIRenderer().renderPauseMenuDepthCurtain();
        }
    }

    private void renderDebugOverlay(Renderer renderer) {
        DebugOverlay debugOverlay = Game.getDebugOverlay();
        if (debugOverlay != null && debugOverlay.isVisible()) {
            debugOverlay.renderWireframes(renderer);
            
            if (renderer != null) {
                renderer.beginUIFrame(width, height, 1.0f);
                debugOverlay.render(renderer.getUIRenderer());
                renderer.endUIFrame();
            }
        }
    }
    
    /**
     * Check if texture atlas needs regeneration and regenerate if necessary.
     * This ensures textures are up-to-date before rendering starts.
     */
    private void regenerateAtlasIfNeeded() {
        try {
            System.out.println("Checking if texture atlas regeneration is needed...");
            
            TextureAtlasBuilder atlasBuilder = new TextureAtlasBuilder();
            
            if (atlasBuilder.shouldRegenerateAtlas()) {
                System.out.println("Texture atlas regeneration required - starting generation...");
                
                long startTime = System.currentTimeMillis();
                boolean success = atlasBuilder.generateAtlas();
                long endTime = System.currentTimeMillis();
                
                if (success) {
                    System.out.println("Texture atlas regenerated successfully in " + (endTime - startTime) + "ms");
                } else {
                    System.err.println("Failed to regenerate texture atlas - game may display incorrectly");
                }
            } else {
                System.out.println("Texture atlas is up-to-date, no regeneration needed");
            }
            
        } catch (Exception e) {
            System.err.println("Error during atlas regeneration check: " + e.getMessage());
            e.printStackTrace();
            System.err.println("Continuing with existing atlas...");
        }
    }
    
      private void cleanup() {
          Game.logDetailedMemoryInfo("Before cleanup");
          
          // Free the window callbacks and destroy the window
          glfwFreeCallbacks(window);
          glfwDestroyWindow(window);
          Game.logDetailedMemoryInfo("After GLFW cleanup");
          
          // Clean up renderer resources
          if (renderer != null) {
              renderer.cleanup();
              Game.logDetailedMemoryInfo("After renderer cleanup");
          }
          
          // Clean up world resources
          if (world != null) {
              world.cleanup();
              Game.logDetailedMemoryInfo("After world cleanup");
          }
          
          // Clean up game resources
          Game.getInstance().cleanup();
          Game.logDetailedMemoryInfo("After game cleanup");
          
          // Force garbage collection and report
          Game.forceGCAndReport("Final cleanup");
          
          // Terminate GLFW and free the error callback
          glfwTerminate();
          GLFWErrorCallback prevCallback = glfwSetErrorCallback(null);
          if (prevCallback != null) {
              prevCallback.free();
          }
      }
    
    /**
     * Return the window handle.
     */
    public static long getWindowHandle() {
        return instance != null ? instance.window : 0;
    }
    
    
    /**
     * Return the input handler.
     */
    public static InputHandler getInputHandler() {
        return instance != null ? instance.inputHandler : null;
    }
}<|MERGE_RESOLUTION|>--- conflicted
+++ resolved
@@ -110,7 +110,7 @@
         glfwSetKeyCallback(window, (win, key, scancode, action, mods) -> {
             // Pass key events to InputHandler for chat handling
             if (inputHandler != null) {
-                inputHandler.handleKeyInput(key, action, mods);
+                inputHandler.handleKeyInput(key, action);
             }
         });
         
@@ -148,20 +148,6 @@
                         }
                     }
                 }
-            } else if (game != null && game.getState() == GameState.WORLD_SELECT) {
-                // Handle world select screen clicks
-                try (org.lwjgl.system.MemoryStack stack = org.lwjgl.system.MemoryStack.stackPush()) {
-                    java.nio.DoubleBuffer xpos = stack.mallocDouble(1);
-                    java.nio.DoubleBuffer ypos = stack.mallocDouble(1);
-                    glfwGetCursorPos(window, xpos, ypos);
-                    if (game.getWorldSelectScreen() != null) {
-                        if (button == GLFW_MOUSE_BUTTON_LEFT && action == GLFW_PRESS) {
-                            game.getWorldSelectScreen().handleMouseClick(xpos.get(), ypos.get(), width, height);
-                        } else if (button == GLFW_MOUSE_BUTTON_RIGHT && action == GLFW_PRESS) {
-                            game.getWorldSelectScreen().handleMouseRightClick(xpos.get(), ypos.get(), width, height);
-                        }
-                    }
-                }
             } else if (game != null && game.getState() == GameState.SETTINGS) {
                 // Handle settings menu clicks
                 try (org.lwjgl.system.MemoryStack stack = org.lwjgl.system.MemoryStack.stackPush()) {
@@ -195,30 +181,9 @@
             if (game.getState() == GameState.MAIN_MENU && game.getMainMenu() != null) {
                 game.getMainMenu().handleMouseMove(xpos, ypos, width, height);
             }
-<<<<<<< HEAD
-            
-            // Handle world select screen hover events
-            if (game.getState() == GameState.WORLD_SELECT && game.getWorldSelectScreen() != null) {
-                game.getWorldSelectScreen().handleMouseMove(xpos, ypos, width, height);
-            }
-        });
-        
-        // Setup mouse scroll callback
-        glfwSetScrollCallback(window, (win, xoffset, yoffset) -> {
-            Game game = Game.getInstance();
-            if (game != null) {
-                if (game.getState() == GameState.WORLD_SELECT && game.getWorldSelectScreen() != null) {
-                    // Route scroll to WorldSelectScreen
-                    game.getWorldSelectScreen().handleMouseWheel(yoffset);
-                } else if (game.getInputHandler() != null) {
-                    // Route scroll to InputHandler for hotbar selection and other game scroll events
-                    game.getInputHandler().handleScroll(yoffset);
-                }
-=======
             // Handle settings menu hover events
             else if (game.getState() == GameState.SETTINGS && game.getSettingsMenu() != null) {
                 game.getSettingsMenu().handleMouseMove(xpos, ypos, width, height);
->>>>>>> 26207b80
             }
         });
         
@@ -366,12 +331,6 @@
                     // Handle main menu input
                     if (game.getMainMenu() != null) {
                         game.getMainMenu().handleInput(window);
-                    }
-                }
-                case WORLD_SELECT -> {
-                    // Handle world select screen input
-                    if (game.getWorldSelectScreen() != null) {
-                        game.getWorldSelectScreen().handleInput(window);
                     }
                 }
                 case LOADING -> {
@@ -444,30 +403,6 @@
         Renderer renderer = Game.getRenderer();
         
         switch (game.getState()) {
-<<<<<<< HEAD
-            case MAIN_MENU -> {
-                if (uiRenderer != null && game.getMainMenu() != null) {
-                    uiRenderer.beginFrame(width, height, 1.0f);
-                    game.getMainMenu().render(width, height);
-                    uiRenderer.endFrame();
-                }
-            }
-            case WORLD_SELECT -> {
-                // Render world select screen using NanoVG
-                if (uiRenderer != null && game.getWorldSelectScreen() != null) {
-                    uiRenderer.beginFrame(width, height, 1.0f);
-                    game.getWorldSelectScreen().render(width, height);
-                    uiRenderer.endFrame();
-                }
-            }
-            case LOADING -> {
-                // Render loading screen using NanoVG
-                if (uiRenderer != null && game.getLoadingScreen() != null) {
-                    uiRenderer.beginFrame(width, height, 1.0f);
-                    game.getLoadingScreen().render(width, height);
-                    uiRenderer.endFrame();
-                }
-=======
             case MAIN_MENU -> renderUIState(renderer, game.getMainMenu());
             case LOADING -> renderUIState(renderer, game.getLoadingScreen());
             case SETTINGS -> renderUIState(renderer, game.getSettingsMenu());
@@ -518,7 +453,6 @@
                 System.err.println("CRITICAL: Wrong OpenGL context - resetting");
                 glfwMakeContextCurrent(window);
                 GL.createCapabilities();
->>>>>>> 26207b80
             }
             
             if (firstRender) {
