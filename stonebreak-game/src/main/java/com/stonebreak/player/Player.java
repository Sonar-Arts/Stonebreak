--- conflicted
+++ resolved
@@ -47,18 +47,11 @@
     // Camera
     private final Camera camera;
     
-<<<<<<< HEAD
-    // Reference to the world
-    private final World world;
+    // Reference to the world (mutable for world switching)
+    private World world;
 
     // Block placement validation service
     private final IBlockPlacementService blockPlacementService;
-
-=======
-    // Reference to the world (mutable for world switching)
-    private World world;
-    
->>>>>>> 1bc7de89
     // Inventory
     private final Inventory inventory;
     
@@ -66,7 +59,7 @@
     private Vector3i breakingBlock; // The block currently being broken
     private float breakingProgress; // Progress from 0.0 to 1.0
     private float breakingTime; // Time spent breaking the current block
-    
+
     
     // Flight system
     private boolean flightEnabled = false; // Whether flight is enabled via command
@@ -81,7 +74,7 @@
 
     // Player health
     private float health = 20.0f; // Player health (full health)
-    
+
     /**
      * Creates a new player in the specified world.
      */
@@ -1089,7 +1082,7 @@
 
                     // Notify water system about block placement (affects flow)
                     Water.onBlockPlaced(placePos.x, placePos.y, placePos.z);
-                    
+
                     // If placing a snow block, initialize it with 1 layer
                     if (selectedBlockType == BlockType.SNOW) {
                         world.getSnowLayerManager().setSnowLayers(placePos.x, placePos.y, placePos.z, 1);
@@ -1258,8 +1251,8 @@
         
         return placePos;
     }
-    
-    
+
+
     
     /**
      * Calculates the intersection of a ray with a plane.
@@ -1465,7 +1458,7 @@
     public void setPosition(Vector3f position) {
         setPosition(position.x, position.y, position.z);
     }
-    
+
     /**
      * Gets the player's position.
      */
@@ -1565,7 +1558,7 @@
     public float getBreakingProgress() {
         return breakingProgress;
     }
-    
+
     
     /**
      * Handles flight ascent (space key while flying).
