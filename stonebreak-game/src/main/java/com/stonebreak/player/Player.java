--- conflicted
+++ resolved
@@ -43,9 +43,6 @@
     private static final float WATER_EXIT_ANTI_FLOAT_DURATION = 0.5f; // Duration to apply anti-floating after water exit (500ms)
     private float attackAnimationTime;
     
-    // Health system
-    private float health = 20.0f; // Default health (20 like Minecraft)
-    
     
     // Camera
     private final Camera camera;
@@ -759,17 +756,12 @@
                     } else {
                     }
                     
-<<<<<<< HEAD
-                    // Break the block (player modification)
-                    world.setBlockByPlayer(breakingBlock.x, breakingBlock.y, breakingBlock.z, BlockType.AIR);
-=======
                     // Create drops before breaking the block
                     Vector3f dropPosition = new Vector3f(breakingBlock.x + 0.5f, breakingBlock.y + 0.5f, breakingBlock.z + 0.5f);
                     DropUtil.handleBlockBroken(world, dropPosition, blockType);
                     
                     // Break the block
                     world.setBlockAt(breakingBlock.x, breakingBlock.y, breakingBlock.z, BlockType.AIR);
->>>>>>> 26207b80
                     resetBlockBreaking();
                 }
             }
@@ -820,15 +812,11 @@
                     } else {
                     }
                     
-<<<<<<< HEAD
-                    world.setBlockByPlayer(blockPos.x, blockPos.y, blockPos.z, BlockType.AIR);
-=======
                     // Create drops before breaking the block
                     Vector3f dropPosition = new Vector3f(blockPos.x + 0.5f, blockPos.y + 0.5f, blockPos.z + 0.5f);
                     DropUtil.handleBlockBroken(world, dropPosition, blockType);
                     
                     world.setBlockAt(blockPos.x, blockPos.y, blockPos.z, BlockType.AIR);
->>>>>>> 26207b80
                     resetBlockBreaking();
                 }
             }
@@ -931,8 +919,8 @@
                     BlockType blockAbove = world.getBlockAt(abovePos.x, abovePos.y, abovePos.z);
                     if (blockAbove == BlockType.AIR) {
                         if (!intersectsWithPlayer(abovePos)) {
-                            // Place new snow block above (player modification)
-                            if (world.setBlockByPlayer(abovePos.x, abovePos.y, abovePos.z, BlockType.SNOW)) {
+                            // Place new snow block above
+                            if (world.setBlockAt(abovePos.x, abovePos.y, abovePos.z, BlockType.SNOW)) {
                                 world.getSnowLayerManager().setSnowLayers(abovePos.x, abovePos.y, abovePos.z, 1);
                                 inventory.removeItem(selectedItem.getItem(), 1);
                             }
@@ -963,8 +951,8 @@
                     }
                 }
                 
-                // All checks passed, place the block (player modification).
-                if (world.setBlockByPlayer(placePos.x, placePos.y, placePos.z, selectedBlockType)) {
+                // All checks passed, place the block.
+                if (world.setBlockAt(placePos.x, placePos.y, placePos.z, selectedBlockType)) {
                     inventory.removeItem(selectedItem.getItem(), 1);
                     
                     // If placing a water block, register it as a water source
@@ -1573,7 +1561,7 @@
                  }
             }
 
-            if (world.setBlockByPlayer(dropPos.x, dropPos.y, dropPos.z, blockToPlace)) {
+            if (world.setBlockAt(dropPos.x, dropPos.y, dropPos.z, blockToPlace)) {
                 if (blockToPlace == BlockType.SNOW) {
                     world.getSnowLayerManager().setSnowLayers(dropPos.x, dropPos.y, dropPos.z, 1);
                 }
@@ -1582,93 +1570,4 @@
             }
         }        return false;
     }
-    
-    /**
-     * Checks if the player is currently on solid ground.
-     */
-    public boolean isOnGround() {
-        return onGround;
-    }
-    
-    /**
-     * Sets the player's on-ground state (used when loading from save).
-     */
-    public void setOnGround(boolean onGround) {
-        this.onGround = onGround;
-    }
-    
-    /**
-     * Sets the player's velocity (used when loading from save).
-     */
-    public void setVelocity(Vector3f velocity) {
-        this.velocity.set(velocity);
-    }
-    
-    /**
-     * Sets the player's position (used when loading from save).
-     */
-    public void setPosition(Vector3f position) {
-        this.position.set(position);
-    }
-    
-    /**
-     * Sets the player's flying state (used when loading from save).
-     */
-    public void setFlying(boolean flying) {
-        this.isFlying = flying;
-    }
-    
-    /**
-     * Gets the player's health.
-     */
-    public float getHealth() {
-        return this.health;
-    }
-    
-    /**
-     * Sets the player's health (used when loading from save).
-     */
-    public void setHealth(float health) {
-        this.health = Math.max(0.0f, Math.min(20.0f, health)); // Clamp between 0 and 20
-    }
-    
-    /**
-     * Resets player data for switching to a new world.
-     * This resets position, velocity, state, and inventory while preserving world-specific data.
-     */
-    public void resetPlayerData() {
-        System.out.println("Resetting player data for new world...");
-        
-        // Reset position to default spawn
-        this.position.set(0, 100, 0);
-        
-        // Reset velocity and physics state  
-        this.velocity.set(0, 0, 0);
-        this.onGround = false;
-        this.physicallyInWater = false;
-        this.wasInWaterLastFrame = false;
-        this.justExitedWaterThisFrame = false;
-        this.waterExitTime = 0.0f;
-        
-        // Reset attack/animation state
-        this.isAttacking = false;
-        this.attackAnimationTime = 0.0f;
-        
-        // Reset block breaking state
-        this.breakingBlock = null;
-        this.breakingProgress = 0.0f;
-        this.breakingTime = 0.0f;
-        
-        // Reset inventory to starting items (world-specific inventory)
-        if (inventory != null) {
-            inventory.resetToStartingItems();
-        }
-        
-        // Reset camera to default position (looking forward)
-        if (camera != null) {
-            camera.reset();
-        }
-        
-        System.out.println("Player data reset completed for new world");
-    }
 }